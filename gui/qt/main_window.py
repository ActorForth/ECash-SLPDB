#!/usr/bin/env python3
#
# Electrum - lightweight Bitcoin client
# Copyright (C) 2012 thomasv@gitorious
#
# Permission is hereby granted, free of charge, to any person
# obtaining a copy of this software and associated documentation files
# (the "Software"), to deal in the Software without restriction,
# including without limitation the rights to use, copy, modify, merge,
# publish, distribute, sublicense, and/or sell copies of the Software,
# and to permit persons to whom the Software is furnished to do so,
# subject to the following conditions:
#
# The above copyright notice and this permission notice shall be
# included in all copies or substantial portions of the Software.
#
# THE SOFTWARE IS PROVIDED "AS IS", WITHOUT WARRANTY OF ANY KIND,
# EXPRESS OR IMPLIED, INCLUDING BUT NOT LIMITED TO THE WARRANTIES OF
# MERCHANTABILITY, FITNESS FOR A PARTICULAR PURPOSE AND
# NONINFRINGEMENT. IN NO EVENT SHALL THE AUTHORS OR COPYRIGHT HOLDERS
# BE LIABLE FOR ANY CLAIM, DAMAGES OR OTHER LIABILITY, WHETHER IN AN
# ACTION OF CONTRACT, TORT OR OTHERWISE, ARISING FROM, OUT OF OR IN
# CONNECTION WITH THE SOFTWARE OR THE USE OR OTHER DEALINGS IN THE
# SOFTWARE.

import re
import sys, time, threading
import os, json, traceback
import shutil
import csv
from decimal import Decimal as PyDecimal  # Qt 5.12 also exports Decimal
import base64
from functools import partial
from collections import OrderedDict

from PyQt5.QtGui import *
from PyQt5.QtCore import *
from PyQt5.QtWidgets import *

from electroncash import keystore, get_config
from electroncash.address import Address, ScriptOutput
from electroncash.bitcoin import COIN, TYPE_ADDRESS, TYPE_SCRIPT
from electroncash import networks
from electroncash.plugins import run_hook
from electroncash.i18n import _
from electroncash.util import (format_time, format_satoshis, PrintError,
                               format_satoshis_plain, format_satoshis_plain_nofloat,
                               NotEnoughFunds, NotEnoughFundsSlp, NotEnoughUnfrozenFundsSlp, ExcessiveFee,
                               UserCancelled, InvalidPassword, bh2u, bfh,
                               format_fee_satoshis, Weak, print_error)
import electroncash.web as web
from electroncash import Transaction
from electroncash import util, bitcoin, commands
from electroncash import paymentrequest
from electroncash.wallet import Multisig_Wallet, sweep_preparations
try:
    from electroncash.plot import plot_history
except:
    plot_history = None
import electroncash.web as web

from .amountedit import AmountEdit, BTCAmountEdit, MyLineEdit, BTCkBEdit, BTCSatsByteEdit
from .qrcodewidget import QRCodeWidget, QRDialog
from .qrtextedit import ShowQRTextEdit, ScanQRTextEdit
from .transaction_dialog import show_transaction
from .fee_slider import FeeSlider
from .popup_widget import ShowPopupLabel, KillPopupLabel, PopupWidget

from .util import *

import electroncash.slp as slp
from electroncash import slp_validator_0x01, slp_validator_0x01_nft1
from electroncash.slp_coinchooser import SlpCoinChooser
from electroncash.slp_checker import SlpTransactionChecker
from .amountedit import SLPAmountEdit
from electroncash.util import format_satoshis_nofloat
from .slp_create_token_genesis_dialog import SlpCreateTokenGenesisDialog
from .bfp_download_file_dialog import BfpDownloadFileDialog
from .bfp_upload_file_dialog import BitcoinFilesUploadDialog

class StatusBarButton(QPushButton):
    def __init__(self, icon, tooltip, func):
        QPushButton.__init__(self, icon, '')
        self.setToolTip(tooltip)
        self.setFlat(True)
        self.setMaximumWidth(25)
        self.clicked.connect(self.onPress)
        self.func = func
        self.setIconSize(QSize(25,25))
        self.setCursor(Qt.PointingHandCursor)

    def onPress(self, checked=False):
        '''Drops the unwanted PyQt5 "checked" argument'''
        self.func()

    def keyPressEvent(self, e):
        if e.key() == Qt.Key_Return:
            self.func()

from electroncash.paymentrequest import PR_PAID


class ElectrumWindow(QMainWindow, MessageBoxMixin, PrintError):

    # Note: self.clean_up_connections automatically detects signals named XXX_signal and disconnects them on window close.
    payment_request_ok_signal = pyqtSignal()
    payment_request_error_signal = pyqtSignal()
    new_fx_quotes_signal = pyqtSignal()
    new_fx_history_signal = pyqtSignal()
    network_signal = pyqtSignal(str, object)
    alias_received_signal = pyqtSignal()
    computing_privkeys_signal = pyqtSignal()
    show_privkeys_signal = pyqtSignal()
    cashaddr_toggled_signal = pyqtSignal()
    slp_validity_signal = pyqtSignal(object, object)
    history_updated_signal = pyqtSignal()
    labels_updated_signal = pyqtSignal() # note this signal occurs when an explicit update_labels() call happens. Interested GUIs should also listen for history_updated_signal as well which also indicates labels may have changed.
    on_timer_signal = pyqtSignal()  # functions wanting to be executed from timer_actions should connect to this signal, preferably via Qt.DirectConnection

    status_icon_dict = dict()  # app-globel cache of "status_*" -> QIcon instances (for update_status() speedup)

    def __init__(self, gui_object, wallet):
        QMainWindow.__init__(self)

        self.gui_object = gui_object
        self.wallet = wallet
        self.config = config = gui_object.config
        self.is_slp_wallet = "slp_" in self.wallet.storage.get('wallet_type', '')
        self.non_slp_wallet_warning_shown = False
        self.force_use_single_change_addr = _('Change addresses behavior is not customizable for SLP wallets') if self.is_slp_wallet else False

        self.network = gui_object.daemon.network
        self.fx = gui_object.daemon.fx
        self.invoices = wallet.invoices
        self.contacts = wallet.contacts
        self.tray = gui_object.tray
        self.app = gui_object.app
        self.cleaned_up = False
        self.payment_request = None
        self.checking_accounts = False
        self.qr_window = None
        self.not_enough_funds = False
        self.not_enough_funds_slp = False
        self.not_enough_unfrozen_funds_slp = False
        self.op_return_toolong = False
        self.internalpluginsdialog = None
        self.externalpluginsdialog = None
        self.require_fee_update = False
        self.tl_windows = []
        self.tx_external_keypairs = {}
        self._tx_dialogs = Weak.Set()
        self.tx_update_mgr = TxUpdateMgr(self)  # manages network callbacks for 'new_transaction' and 'verified2', and collates GUI updates from said callbacks as a performance optimization
        self.is_schnorr_enabled = self.wallet.is_schnorr_enabled  # This is a function -- Support for plugins that may be using the 4.0.3 & 4.0.4 API -- this function used to live in this class, before being moved to Abstract_Wallet.
        self.send_tab_opreturn_widgets, self.receive_tab_opreturn_widgets = [], []  # defaults to empty list

        self.create_status_bar()
        self.need_update = threading.Event()
        self.labels_need_update = threading.Event()

        self.decimal_point = config.get('decimal_point', 8)
        self.fee_unit = config.get('fee_unit', 0)
        self.num_zeros     = int(config.get('num_zeros',0))

        self.completions = QStringListModel()

        self.tabs = tabs = QTabWidget(self)



        self.send_tab = self.create_send_tab()
        self.receive_tab = self.create_receive_tab()
        self.addresses_tab = self.create_addresses_tab()
        self.utxo_tab = self.create_utxo_tab()
        self.console_tab = self.create_console_tab()
        self.contacts_tab = self.create_contacts_tab()
        self.slp_mgt_tab = self.create_slp_mgt_tab()
        self.converter_tab = self.create_converter_tab()
        self.slp_history_tab = self.create_slp_history_tab()
        self.slp_token_id = None
        tabs.addTab(self.create_history_tab(), QIcon(":icons/tab_history.png"), _('History'))
        tabs.addTab(self.send_tab, QIcon(":icons/tab_send.png"), _('Send'))
        tabs.addTab(self.receive_tab, QIcon(":icons/tab_receive.png"), _('Receive'))
        # clears/inits the opreturn widgets
        self.on_toggled_opreturn(bool(self.config.get('enable_opreturn')))

        def add_optional_tab(tabs, tab, icon, description, name, default=False):
            tab.tab_icon = icon
            tab.tab_description = description
            tab.tab_pos = len(tabs)
            tab.tab_name = name
            if self.config.get('show_{}_tab'.format(name), default):
                tabs.addTab(tab, icon, description.replace("&", ""))

        add_optional_tab(tabs, self.addresses_tab, QIcon(":icons/tab_addresses.png"), _("&Addresses"), "addresses")
        add_optional_tab(tabs, self.utxo_tab, QIcon(":icons/tab_coins.png"), _("Co&ins"), "utxo")
        add_optional_tab(tabs, self.contacts_tab, QIcon(":icons/tab_contacts.png"), _("Con&tacts"), "contacts")
        add_optional_tab(tabs, self.converter_tab, QIcon(":icons/tab_converter.svg"), _("Address Converter"), "converter", True)
        add_optional_tab(tabs, self.console_tab, QIcon(":icons/tab_console.png"), _("Con&sole"), "console")
        if self.is_slp_wallet:
            add_optional_tab(tabs, self.slp_mgt_tab, QIcon(":icons/tab_slp_icon.png"), _("Tokens"), "tokens")
            add_optional_tab(tabs, self.slp_history_tab, QIcon(":icons/tab_slp_icon.png"), _("SLP History"), "slp_history", True)


        tabs.setSizePolicy(QSizePolicy.Expanding, QSizePolicy.Expanding)
        self.setCentralWidget(tabs)

        if self.config.get("is_maximized"):
            self.showMaximized()

        self.init_menubar()

        wrtabs = Weak(tabs)
        QShortcut(QKeySequence("Ctrl+W"), self, self.close)
        QShortcut(QKeySequence("Ctrl+Q"), self, self.close)
        QShortcut(QKeySequence("Ctrl+R"), self, self.update_wallet)
        QShortcut(QKeySequence("Ctrl+PgUp"), self, lambda: wrtabs.setCurrentIndex((wrtabs.currentIndex() - 1)%wrtabs.count()))
        QShortcut(QKeySequence("Ctrl+PgDown"), self, lambda: wrtabs.setCurrentIndex((wrtabs.currentIndex() + 1)%wrtabs.count()))

        for i in range(wrtabs.count()):
            QShortcut(QKeySequence("Alt+" + str(i + 1)), self, lambda i=i: wrtabs.setCurrentIndex(i))

        self.cashaddr_toggled_signal.connect(self.update_cashaddr_icon)
        self.payment_request_ok_signal.connect(self.payment_request_ok)
        self.payment_request_error_signal.connect(self.payment_request_error)
        self.gui_object.update_available_signal.connect(self.on_update_available)  # shows/hides the update_available_button, emitted by update check mechanism when a new version is available
        self.history_list.setFocus(True)
        self.slp_history_list.setFocus(True)

        # update fee slider in case we missed the callback
        self.fee_slider.update()
        self.load_wallet(wallet)

        if self.network:
            self.network_signal.connect(self.on_network_qt)
            interests = ['blockchain_updated', 'wallet_updated',
                         'new_transaction', 'status', 'banner', 'verified2',
                         'fee']
            # To avoid leaking references to "self" that prevent the
            # window from being GC-ed when closed, callbacks should be
            # methods of this class only, and specifically not be
            # partials, lambdas or methods of subobjects.  Hence...
            self.network.register_callback(self.on_network, interests)
            # set initial message
            self.console.showMessage(self.network.banner)
            self.network.register_callback(self.on_quotes, ['on_quotes'])
            self.network.register_callback(self.on_history, ['on_history'])
            self.new_fx_quotes_signal.connect(self.on_fx_quotes)
            self.new_fx_history_signal.connect(self.on_fx_history)

        gui_object.timer.timeout.connect(self.timer_actions)
        self.fetch_alias()

    _first_shown = True
    def showEvent(self, event):
        super().showEvent(event)
        if event.isAccepted() and self._first_shown:
            self._first_shown = False
            weakSelf = Weak.ref(self)

            # do this immediately after this event handler finishes -- noop on everything but linux
            QTimer.singleShot(0, lambda: weakSelf() and weakSelf().gui_object.lin_win_maybe_show_highdpi_caveat_msg(weakSelf()))

    def update_token_type_combo(self):
        self.token_type_combo.clear()
        self.receive_token_type_combo.clear()
        self.token_type_combo.addItem(QIcon(':icons/tab_coins.png'), 'None', None)
        self.receive_token_type_combo.addItem(QIcon(':icons/tab_coins.png'), 'None', None)

        try:
            token_types = self.wallet.token_types
        except AttributeError:
            pass
        else:
            sorted_items = sorted(token_types.items(), key=lambda x:x[1]['name'])
            for token_id, i in sorted_items:
                if i['decimals'] != '?':
                    self.token_type_combo.addItem(QIcon(':icons/tab_slp_icon.png'),i['name'], token_id)
                    self.receive_token_type_combo.addItem(QIcon(':icons/tab_slp_icon.png'),i['name'], token_id)

    def on_history(self, event, *args):
        # NB: event should always be 'on_history'
        if not args or args[0] is self.wallet:
            self.new_fx_history_signal.emit()

    @rate_limited(3.0) # Rate limit to no more than once every 3 seconds
    def on_fx_history(self):
        if self.cleaned_up: return
        self.history_list.refresh_headers()
        self.history_list.update()
        self.address_list.update()
        self.history_updated_signal.emit() # inform things like address_dialog that there's a new history

    def on_quotes(self, b):
        self.new_fx_quotes_signal.emit()

    @rate_limited(3.0) # Rate limit to no more than once every 3 seconds
    def on_fx_quotes(self):
        if self.cleaned_up: return
        self.update_status()
        # Refresh edits with the new rate
        edit = self.fiat_send_e if self.fiat_send_e.is_last_edited else self.amount_e
        edit.textEdited.emit(edit.text())
        edit = self.fiat_receive_e if self.fiat_receive_e.is_last_edited else self.receive_amount_e
        edit.textEdited.emit(edit.text())
        # History tab needs updating if it used spot
        if self.fx.history_used_spot:
            self.history_list.update()
            self.history_updated_signal.emit() # inform things like address_dialog that there's a new history

    def toggle_tab(self, tab, forceStatus = 0):

        # forceStatus = 0 , do nothing
        # forceStatus = 1 , force Show
        # forceStatus = 2 , force hide
        if forceStatus==1:
            show=True
        elif forceStatus==2:
            show=False
        else:
            show = not self.config.get('show_{}_tab'.format(tab.tab_name), False)
        self.config.set_key('show_{}_tab'.format(tab.tab_name), show)
        item_format = _("Hide {tab_description}") if show else _("Show {tab_description}")
        item_text = item_format.format(tab_description=tab.tab_description)
        tab.menu_action.setText(item_text)
        if show:
            # Find out where to place the tab
            index = len(self.tabs)
            for i in range(len(self.tabs)):
                try:
                    if tab.tab_pos < self.tabs.widget(i).tab_pos:
                        index = i
                        break
                except AttributeError:
                    pass
            self.tabs.insertTab(index, tab, tab.tab_icon, tab.tab_description.replace("&", ""))
        else:
            i = self.tabs.indexOf(tab)
            self.tabs.removeTab(i)

    def push_top_level_window(self, window):
        '''Used for e.g. tx dialog box to ensure new dialogs are appropriately
        parented.  This used to be done by explicitly providing the parent
        window, but that isn't something hardware wallet prompts know.'''
        self.tl_windows.append(window)

    def pop_top_level_window(self, window):
        self.tl_windows.remove(window)

    def top_level_window(self):
        '''Do the right thing in the presence of tx dialog windows'''
        override = self.tl_windows[-1] if self.tl_windows else None
        return self.top_level_window_recurse(override)

    def diagnostic_name(self):
        return "%s/%s" % (PrintError.diagnostic_name(self), self.wallet.basename())

    def is_hidden(self):
        return self.isMinimized() or self.isHidden()

    def show_or_hide(self):
        if self.is_hidden():
            self.bring_to_top()
        else:
            self.hide()

    def bring_to_top(self):
        self.show()
        self.raise_()

    def on_error(self, exc_info):
        if not isinstance(exc_info[1], UserCancelled):
            try:
                traceback.print_exception(*exc_info)
            except OSError:
                # Issue #662, user got IO error.
                # We want them to still get the error displayed to them.
                pass
            self.show_error(str(exc_info[1]))

    def on_network(self, event, *args):
        #self.print_error("on_network:", event, *args)
        if event == 'wallet_updated':
            if args[0] is self.wallet:
                self.need_update.set()
        elif event == 'blockchain_updated':
            self.need_update.set()
        elif event == 'new_transaction':
            self.tx_update_mgr.notif_add(args)  # added only if this wallet's tx
            if args[1] is self.wallet:
                self.network_signal.emit(event, args)
        elif event == 'verified2':
            self.tx_update_mgr.verif_add(args)  # added only if this wallet's tx
        elif event in ['status', 'banner', 'fee']:
            # Handle in GUI thread
            self.network_signal.emit(event, args)
        else:
            self.print_error("unexpected network message:", event, args)

    def on_network_qt(self, event, args=None):
        if self.cleaned_up: return
        # Handle a network message in the GUI thread
        if event == 'status':
            self.update_status()
        elif event == 'banner':
            self.console.showMessage(args[0])
        elif event == 'fee':
            pass
        elif event == 'new_transaction':
            self.check_and_reset_receive_address_if_needed()
        else:
            self.print_error("unexpected network_qt signal:", event, args)

    def fetch_alias(self):
        self.alias_info = None
        alias = self.config.get('alias')
        if alias:
            alias = str(alias)
            def f():
                self.alias_info = self.contacts.resolve_openalias(alias)
                self.alias_received_signal.emit()
            t = threading.Thread(target=f)
            t.setDaemon(True)
            t.start()

    def _close_wallet(self):
        if self.wallet:
            self.print_error('close_wallet', self.wallet.storage.path)
            self.wallet.thread = None

        run_hook('close_wallet', self.wallet)

    def load_wallet(self, wallet):
        wallet.thread = TaskThread(self, self.on_error, name = wallet.diagnostic_name() + '/Wallet')
        self.wallet.ui_emit_validity_updated = self.slp_validity_signal.emit
        self.update_recently_visited(wallet.storage.path)
        # address used to create a dummy transaction and estimate transaction fee
        self.history_list.update()
        self.address_list.update()
        self.utxo_list.update()
        self.need_update.set()
        # update menus
        self.seed_menu.setEnabled(self.wallet.has_seed())
        self.update_lock_icon()
        self.update_buttons_on_seed()
        self.update_console()
        self.clear_receive_tab()
        self.request_list.update()

        if self.is_slp_wallet:
            # Set up SLP proxy here -- needs to be done before wallet.activate_slp is called.
            slp_validator_0x01.setup_config(self.config)
            slp_validator_0x01_nft1.setup_config(self.config)
            self.wallet.activate_slp()
            self.slp_history_list.update()
            self.token_list.update()
            self.update_token_type_combo()

        self.tabs.show()
        self.init_geometry()
        if self.config.get('hide_gui') and self.tray.isVisible():
            self.hide()
        else:
            self.show()
            if self._is_invalid_testnet_wallet():
                self.gui_object.daemon.stop_wallet(self.wallet.storage.path)
                self._rebuild_history_action.setEnabled(False)
                self._warn_if_invalid_testnet_wallet()
        self.watching_only_changed()
        self.history_updated_signal.emit() # inform things like address_dialog that there's a new history
        if self.is_slp_wallet:
            self.toggle_cashaddr(2, True)
            self.toggle_tab(self.slp_mgt_tab, 1)
            self.toggle_tab(self.slp_history_tab, 1)
        else:
            self.toggle_cashaddr(1, True)
        self.update_receive_address_widget()
        self.address_list.update()
        self.utxo_list.update()
        self.slp_mgt_tab.update()
        self.slp_history_tab.update()
        self.update_cashaddr_icon()
        run_hook('load_wallet', wallet, self)

    def init_geometry(self):
        winpos = self.wallet.storage.get("winpos-qt")
        try:
            screen = self.app.desktop().screenGeometry()
            assert screen.contains(QRect(*winpos))
            self.setGeometry(*winpos)
        except:
            self.print_error("using default geometry")
            self.setGeometry(100, 100, 840, 400)

    def watching_only_changed(self):
        title = '%s %s  -  %s' % (networks.net.TITLE,
                                  self.wallet.electrum_version,
                                  self.wallet.basename())
        extra = [self.wallet.storage.get('wallet_type', '?')]
        if self.wallet.is_watching_only():
            self.warn_if_watching_only()
            extra.append(_('watching only'))
        title += '  [%s]'% ', '.join(extra)
        self.setWindowTitle(title)
        self.password_menu.setEnabled(self.wallet.can_change_password())
        self.import_privkey_menu.setVisible(self.wallet.can_import_privkey())
        self.import_address_menu.setVisible(self.wallet.can_import_address())
        self.export_menu.setEnabled(self.wallet.can_export())

    def warn_if_watching_only(self):
        if self.wallet.is_watching_only():
            msg = ' '.join([
                _("This wallet is watching-only."),
                _("This means you will not be able to spend Bitcoin Cash with it."),
                _("Make sure you own the seed phrase or the private keys, before you request Bitcoin Cash to be sent to this wallet.")
            ])
            self.show_warning(msg, title=_('Information'))

    def _is_invalid_testnet_wallet(self):
        if not networks.net.TESTNET:
            return False
        is_old_bad = False
        xkey = ((hasattr(self.wallet, 'get_master_public_key') and self.wallet.get_master_public_key())
                or None)
        if xkey:
            from electroncash.bitcoin import deserialize_xpub, InvalidXKeyFormat
            try:
                xp = deserialize_xpub(xkey)
            except InvalidXKeyFormat:
                is_old_bad = True
        return is_old_bad

    def _warn_if_invalid_testnet_wallet(self):
        ''' This was added after the upgrade from the bad xpub testnet wallets
        to the good tpub testnet wallet format in version 3.3.6. See #1164.
        We warn users if they are using the bad wallet format and instruct
        them on how to upgrade their wallets.'''
        is_old_bad = self._is_invalid_testnet_wallet()
        if is_old_bad:
            msg = ' '.join([
                _("This testnet wallet has an invalid master key format."),
                _("(Old versions of Electron Cash before 3.3.6 produced invalid testnet wallets)."),
                '<br><br>',
                _("In order to use this wallet without errors with this version of EC, please <b>re-generate this wallet from seed</b>."),
                "<br><br><em><i>~SPV stopped~</i></em>"
            ])
            self.show_critical(msg, title=_('Invalid Master Key'), rich_text=True)
        return is_old_bad

    def _warn_slp_prefers_slp_wallets_if_not_slp_wallet(self):
        if not self.is_slp_wallet and not self.non_slp_wallet_warning_shown:
            msg = '\n\n'.join([
                _("WARNING: SLP Tokens Disabled."),
                _("SLP tokens were detected in this older style wallet file and this version does not allow use of SLP tokens for your protection."),
                _("Please install version 3.4.6 to create a new SLP wallet file and then transfer the tokens from this wallet file to the new 3.4.6 style wallet file."),
                _("Why? This is because Electron Cash SLP versions 3.4.3 and later all include a significant security improvement for SLP tokens. That is, all standard wallet files created with 3.4.3 and later use BIP-44 key derivation path m/44'/245' to reduce the risk of burning SLP tokens.  Taking no action could result in burning your tokens if this wallet's seed is imported into a non-SLP aware wallet."),
                _('''If you're wondering "what do I have to do?":'''),
                _("If you want to recover the SLP tokens in this wallet file you need to install version 3.4.6 of this software and follow the instructions provided above.")
            ])
            self.show_warning(msg, title=_("SLP Tokens Detected in a Non-SLP Wallet"))
            self.non_slp_wallet_warning_shown = True

    def open_wallet(self):
        try:
            wallet_folder = self.get_wallet_folder()
        except FileNotFoundError as e:
            self.show_error(str(e))
            return
        if not os.path.exists(wallet_folder):
            wallet_folder = None
        filename, __ = QFileDialog.getOpenFileName(self, "Select your wallet file", wallet_folder)
        if not filename:
            return
        if filename.lower().endswith('.txn'):
            # they did File -> Open on a .txn, just do that.
            self.do_process_from_file(fileName=filename)
            return
        self.gui_object.new_window(filename)


    def backup_wallet(self):
        path = self.wallet.storage.path
        wallet_folder = os.path.dirname(path)
        filename, __ = QFileDialog.getSaveFileName(self, _('Enter a filename for the copy of your wallet'), wallet_folder)
        if not filename:
            return

        new_path = os.path.join(wallet_folder, filename)
        if new_path != path:
            try:
                # Copy file contents
                shutil.copyfile(path, new_path)

                # Copy file attributes if possible
                # (not supported on targets like Flatpak documents)
                try:
                    shutil.copystat(path, new_path)
                except (IOError, os.error):
                    pass

                self.show_message(_("A copy of your wallet file was created in")+" '%s'" % str(new_path), title=_("Wallet backup created"))
            except (IOError, os.error) as reason:
                self.show_critical(_("Electron Cash was unable to copy your wallet file to the specified location.") + "\n" + str(reason), title=_("Unable to create backup"))

    def update_recently_visited(self, filename):
        recent = self.config.get('recently_open', [])
        try:
            sorted(recent)
        except:
            recent = []
        if filename in recent:
            recent.remove(filename)
        recent.insert(0, filename)
        recent2 = []
        for k in recent:
            if os.path.exists(k):
                recent2.append(k)
        recent = recent2[:5]
        self.config.set_key('recently_open', recent)
        self.recently_visited_menu.clear()
        gui_object = self.gui_object
        for i, k in enumerate(sorted(recent)):
            b = os.path.basename(k)
            def loader(k):
                return lambda: gui_object.new_window(k)
            self.recently_visited_menu.addAction(b, loader(k)).setShortcut(QKeySequence("Ctrl+%d"%(i+1)))
        self.recently_visited_menu.setEnabled(len(recent))

    def get_wallet_folder(self):
        return self.gui_object.get_wallet_folder()

    def new_wallet(self):
        try:
            full_path = self.gui_object.get_new_wallet_path()
        except FileNotFoundError as e:
            self.show_error(str(e))
            return
        self.gui_object.start_new_window(full_path, None)

    def init_menubar(self):
        menubar = QMenuBar()
        menubar.setObjectName(self.diagnostic_name() + ".QMenuBar")
        destroyed_print_error(menubar)

        file_menu = menubar.addMenu(_("&File"))
        self.recently_visited_menu = file_menu.addMenu(_("&Recently open"))
        file_menu.addAction(_("&Open"), self.open_wallet).setShortcut(QKeySequence.Open)
        file_menu.addAction(_("&New/Restore"), self.new_wallet).setShortcut(QKeySequence.New)
        file_menu.addAction(_("&Save Copy"), self.backup_wallet).setShortcut(QKeySequence.SaveAs)
        file_menu.addAction(_("Delete"), self.remove_wallet)
        file_menu.addSeparator()
        file_menu.addAction(_("&Quit"), self.close)

        wallet_menu = menubar.addMenu(_("&Wallet"))
        wallet_menu.addAction(_("&Information"), self.show_master_public_keys)
        wallet_menu.addSeparator()
        self.password_menu = wallet_menu.addAction(_("&Password"), self.change_password_dialog)
        self.seed_menu = wallet_menu.addAction(_("&Seed"), self.show_seed_dialog)
        self.private_keys_menu = wallet_menu.addMenu(_("&Private keys"))
        pk_sweep_action = self.private_keys_menu.addAction(_("&Sweep"), self.sweep_key_dialog)
        pk_sweep_action.setEnabled(False)  # alwqays disable for SLP for now.
        self.import_privkey_menu = self.private_keys_menu.addAction(_("&Import"), self.do_import_privkey)
        self.export_menu = self.private_keys_menu.addAction(_("&Export"), self.export_privkeys_dialog)
        self.import_address_menu = wallet_menu.addAction(_("Import addresses"), self.import_addresses)
        wallet_menu.addSeparator()
        self._rebuild_history_action = wallet_menu.addAction(_("&Rebuild history"), self.rebuild_history)
        self._scan_beyond_gap_action = wallet_menu.addAction(_("&Scan beyond gap..."), self.scan_beyond_gap)
        self._scan_beyond_gap_action.setEnabled(bool(self.wallet.is_deterministic() and self.network))
        wallet_menu.addSeparator()

        labels_menu = wallet_menu.addMenu(_("&Labels"))
        labels_menu.addAction(_("&Import"), self.do_import_labels)
        labels_menu.addAction(_("&Export"), self.do_export_labels)
        contacts_menu = wallet_menu.addMenu(_("Contacts"))
        contacts_menu.addAction(_("&New"), self.new_contact_dialog)
        contacts_menu.addAction(_("Import"), lambda: self.contact_list.import_contacts())
        contacts_menu.addAction(_("Export"), lambda: self.contact_list.export_contacts())
        invoices_menu = wallet_menu.addMenu(_("Invoices"))
        invoices_menu.addAction(_("Import"), lambda: self.invoice_list.import_invoices())
        hist_menu = wallet_menu.addMenu(_("&History"))
        #hist_menu.addAction(_("Plot"), self.plot_history_dialog).setEnabled(plot_history is not None)
        hist_menu.addAction(_("Export"), self.export_history_dialog)

        wallet_menu.addSeparator()
        wallet_menu.addAction(_("Find"), self.toggle_search).setShortcut(QKeySequence("Ctrl+F"))

        def add_toggle_action(view_menu, tab):
            is_shown = self.tabs.indexOf(tab) > -1
            item_format = _("Hide {tab_description}") if is_shown else _("Show {tab_description}")
            item_name = item_format.format(tab_description=tab.tab_description)
            tab.menu_action = view_menu.addAction(item_name, lambda: self.toggle_tab(tab))

        view_menu = menubar.addMenu(_("&View"))
        add_toggle_action(view_menu, self.addresses_tab)
        add_toggle_action(view_menu, self.utxo_tab)
        add_toggle_action(view_menu, self.contacts_tab)
        add_toggle_action(view_menu, self.converter_tab)
        add_toggle_action(view_menu, self.console_tab)
        if self.is_slp_wallet:
            add_toggle_action(view_menu, self.slp_mgt_tab)
            add_toggle_action(view_menu, self.slp_history_tab)

        tools_menu = menubar.addMenu(_("&Tools"))

        # Settings / Preferences are all reserved keywords in OSX using this as work around
        tools_menu.addAction(_("Electron Cash preferences") if sys.platform == 'darwin' else _("Preferences"), self.settings_dialog)
        gui_object = self.gui_object
        weakSelf = Weak(self)
        tools_menu.addAction(_("&Network"), lambda: gui_object.show_network_dialog(weakSelf))
        tools_menu.addAction(_("Optional &Features"), self.internal_plugins_dialog)
        tools_menu.addAction(_("Installed &Plugins"), self.external_plugins_dialog)
        tools_menu.addSeparator()
        tools_menu.addAction(_("&Sign/verify message"), self.sign_verify_message)
        tools_menu.addAction(_("&Encrypt/decrypt message"), self.encrypt_message)
        tools_menu.addSeparator()
        tools_menu.addAction(_("Upload a file using BFP"), lambda: BitcoinFilesUploadDialog(self, None, True, "Upload a File Using BFP"))
        tools_menu.addAction(_("Download a file using BFP"), lambda: BfpDownloadFileDialog(self,))
        tools_menu.addSeparator()

        paytomany_menu = tools_menu.addAction(_("&Pay to many"), self.paytomany)

        raw_transaction_menu = tools_menu.addMenu(_("&Load transaction"))
        raw_transaction_menu.addAction(_("From &file"), self.do_process_from_file)
        raw_transaction_menu.addAction(_("From &text"), self.do_process_from_text)
        raw_transaction_menu.addAction(_("From the &blockchain"), self.do_process_from_txid)
        raw_transaction_menu.addAction(_("From &QR code"), self.read_tx_from_qrcode)
        self.raw_transaction_menu = raw_transaction_menu
        run_hook('init_menubar_tools', self, tools_menu)

        help_menu = menubar.addMenu(_("&Help"))
        help_menu.addAction(_("&About"), self.show_about)
        help_menu.addAction(_("&Check for updates..."), lambda: self.gui_object.show_update_checker(self))
        help_menu.addAction(_("&Official website"), lambda: webopen("https://electroncash.org"))
        help_menu.addSeparator()
        help_menu.addAction(_("Documentation"), lambda: webopen("http://electroncash.readthedocs.io/")).setShortcut(QKeySequence.HelpContents)
        help_menu.addAction(_("&Report Bug"), self.show_report_bug)
        help_menu.addSeparator()
        help_menu.addAction(_("&Donate to server"), self.donate_to_server)

        self.setMenuBar(menubar)

    def donate_to_server(self):
        d = self.network.get_donation_address()
        if d:
            host = self.network.get_parameters()[0]
            # The message is intentionally untranslated, leave it like that
            self.pay_to_URI('{}:{}?message=donation for {}'
                            .format(networks.net.CASHADDR_PREFIX, d, host))
        else:
            self.show_error(_('No donation address for this server'))

    def show_about(self):
        QMessageBox.about(self, "Electron Cash",
            _("Version")+" %s" % (self.wallet.electrum_version) + "\n\n" +
                _("Electron Cash's focus is speed, with low resource usage and simplifying Bitcoin Cash. You do not need to perform regular backups, because your wallet can be recovered from a secret phrase that you can memorize or write on paper. Startup times are instant because it operates in conjunction with high-performance servers that handle the most complicated parts of the Bitcoin Cash system."  + "\n\n" +
                _("Uses icons from the Icons8 icon pack (icons8.com).")))

    def show_report_bug(self):
        msg = ' '.join([
            _("Please report any bugs as issues on github:<br/>"),
            "<a href=https://github.com/simpleledger/Electron-Cash-SLP/issues>https://github.com/simpleledger/Electron-Cash-SLP/issues</a><br/><br/>",
            _("Before reporting a bug, upgrade to the most recent version of Electron Cash (latest release or git HEAD), and include the version number in your report."),
            _("Try to explain not only what the bug is, but how it occurs.")
         ])
        self.show_message(msg, title="Electron Cash - " + _("Reporting Bugs"), rich_text = True)

    def notify(self, message):
        self.gui_object.notify(message)


    # custom wrappers for getOpenFileName and getSaveFileName, that remember the path selected by the user
    def getOpenFileName(self, title, filter = ""):
        return __class__.static_getOpenFileName(title=title, filter=filter, config=self.config, parent=self)

    def getSaveFileName(self, title, filename, filter = ""):
        return __class__.static_getSaveFileName(title=title, filename=filename, filter=filter, config=self.config, parent=self)

    @staticmethod
    def static_getOpenFileName(*, title, parent=None, config=None, filter=""):
        if not config:
            config = get_config()
        userdir = os.path.expanduser('~')
        directory = config.get('io_dir', userdir) if config else userdir
        fileName, __ = QFileDialog.getOpenFileName(parent, title, directory, filter)
        if fileName and directory != os.path.dirname(fileName) and config:
            config.set_key('io_dir', os.path.dirname(fileName), True)
        return fileName

    @staticmethod
    def static_getSaveFileName(*, title, filename, parent=None, config=None, filter=""):
        if not config:
            config = get_config()
        userdir = os.path.expanduser('~')
        directory = config.get('io_dir', userdir) if config else userdir
        path = os.path.join( directory, filename )
        fileName, __ = QFileDialog.getSaveFileName(parent, title, path, filter)
        if fileName and directory != os.path.dirname(fileName) and config:
            config.set_key('io_dir', os.path.dirname(fileName), True)
        return fileName

    def timer_actions(self):

        # Note this runs in the GUI thread

        if self.need_update.is_set():
            self._update_wallet() # will clear flag when it runs. (also clears labels_need_update as well)

        if self.labels_need_update.is_set():
            self._update_labels() # will clear flag when it runs.

        # resolve aliases
        # FIXME this is a blocking network call that has a timeout of 5 sec
        self.payto_e.resolve()
        # update fee
        if self.require_fee_update:
            self.do_update_fee()
            self.require_fee_update = False

        # hook for other classes to be called here. For example the tx_update_mgr is called here (see TxUpdateMgr.do_check).
        self.on_timer_signal.emit()

    def format_amount(self, x, is_diff=False, whitespaces=False):
        return format_satoshis(x, self.num_zeros, self.decimal_point, is_diff=is_diff, whitespaces=whitespaces)

    def format_amount_and_units(self, amount, is_diff=False):
        text = self.format_amount(amount, is_diff=is_diff) + ' '+ self.base_unit()
        x = self.fx.format_amount_and_units(amount, is_diff=is_diff)
        if text and x:
            text += ' (%s)'%x
        return text

    def format_fee_rate(self, fee_rate):
        sats_per_byte = format_fee_satoshis(fee_rate/1000, max(self.num_zeros, 1))
        return _('{sats_per_byte} sat/byte').format(sats_per_byte=sats_per_byte)

    def get_decimal_point(self):
        return self.decimal_point

    def base_unit(self):
        if self.decimal_point in util.inv_base_units:
            return util.inv_base_units[self.decimal_point]
        raise Exception('Unknown base unit')

    def connect_fields(self, window, btc_e, fiat_e, fee_e):

        def edit_changed(edit):
            if edit.follows:
                return
            edit.setStyleSheet(ColorScheme.DEFAULT.as_stylesheet())
            fiat_e.is_last_edited = (edit == fiat_e)
            amount = edit.get_amount()
            rate = self.fx.exchange_rate() if self.fx else None
            if rate is None or amount is None:
                if edit is fiat_e:
                    btc_e.setText("")
                    if fee_e:
                        fee_e.setText("")
                else:
                    fiat_e.setText("")
            else:
                if edit is fiat_e:
                    btc_e.follows = True
                    btc_e.setAmount(int(amount / PyDecimal(rate) * COIN))
                    btc_e.setStyleSheet(ColorScheme.BLUE.as_stylesheet())
                    btc_e.follows = False
                    if fee_e:
                        window.update_fee()
                else:
                    fiat_e.follows = True
                    fiat_e.setText(self.fx.ccy_amount_str(
                        amount * PyDecimal(rate) / COIN, False))
                    fiat_e.setStyleSheet(ColorScheme.BLUE.as_stylesheet())
                    fiat_e.follows = False

        btc_e.follows = False
        fiat_e.follows = False
        fiat_e.textChanged.connect(partial(edit_changed, fiat_e))
        btc_e.textChanged.connect(partial(edit_changed, btc_e))
        fiat_e.is_last_edited = False

    _network_status_tip_dict = dict()
    def update_status(self):
        if not self.wallet:
            return

        icon_dict = ElectrumWindow.status_icon_dict
        if not icon_dict:
            # cache the icons to save on CPU overhead per update_status call
            icon_dict.update({
                "status_disconnected"         : QIcon(":icons/status_disconnected.svg"),
                "status_waiting"              : QIcon(":icons/status_waiting.svg"),
                "status_lagging"              : QIcon(":icons/status_lagging.svg"),
                "status_lagging_fork"         : QIcon(":icons/status_lagging_fork.svg"),
                "status_connected"            : QIcon(":icons/status_connected.svg"),
                "status_connected_fork"       : QIcon(":icons/status_connected_fork.svg"),
                "status_connected_proxy"      : QIcon(":icons/status_connected_proxy.svg"),
                "status_connected_proxy_fork" : QIcon(":icons/status_connected_proxy_fork.svg"),
                "seed_ok" : QIcon(":icons/seed.png"),
                "seed_warning" : QIcon(":icons/seed_warning.png")
            })
        status_tip_dict = ElectrumWindow._network_status_tip_dict
        if not status_tip_dict:
            # Since we're caching stuff, might as well cache this too
            status_tip_dict.update({
                "status_disconnected"         : _('Network Status') + " - " + _("Offline"),
                "status_waiting"              : _('Network Status') + " - " + _("Updating..."),
                "status_lagging"              : _('Network Status') + " - " + '',
                "status_lagging_fork"         : _('Network Status') + " - " + _("Chain fork(s) detected"),
                "status_connected"            : _('Network Status') + " - " + _("Connected"),
                "status_connected_fork"       : _('Network Status') + " - " + _("Chain fork(s) detected"),
                "status_connected_proxy"      : _('Network Status') + " - " + _("Connected via proxy"),
                "status_connected_proxy_fork" : _('Network Status') + " - " + _("Connected via proxy") + "; " + _("Chain fork(s) detected"),
            })


        status_tip = ''
        if self.network is None or not self.network.is_running():
            text = _("Offline")
            icon = icon_dict["status_disconnected"]
            status_tip = status_tip_dict['status_disconnected']

        elif self.network.is_connected():
            server_height = self.network.get_server_height()
            server_lag = self.network.get_local_height() - server_height
            num_chains = len(self.network.get_blockchains())
            # Server height can be 0 after switching to a new server
            # until we get a headers subscription request response.
            # Display the synchronizing message in that case.
            if not self.wallet.up_to_date or server_height == 0:
                text = _("Synchronizing...")
                icon = icon_dict["status_waiting"]
                status_tip = status_tip_dict["status_waiting"]
            elif server_lag > 1:
                text = _("Server is lagging ({} blocks)").format(server_lag)
                if num_chains <= 1:
                    icon = icon_dict["status_lagging"]
                    status_tip = status_tip_dict["status_lagging"] + text
                else:
                    icon = icon_dict["status_lagging_fork"]
                    status_tip = status_tip_dict["status_lagging_fork"] + "; " + text
            else:
                text = ""
                if not self.is_slp_wallet:
                    text += "Tokens Disabled - "
                token_id = self.slp_token_id
                try:
                    d = self.wallet.token_types[token_id]
                except (AttributeError, KeyError):
                    pass
                else:
                    bal = format_satoshis_nofloat(self.wallet.get_slp_token_balance(token_id, { 'user_config': { 'confirmed_only': False } })[0],
                                                  decimal_point=d['decimals'],)
                    text += "%s Token Balance: %s; "%(d['name'], bal)
                c, u, x = self.wallet.get_balance()
                text +=  _("BCH Balance" ) + ": %s "%(self.format_amount_and_units(c))
                if u:
                    text +=  " [%s unconfirmed]"%(self.format_amount(u, True).strip())
                if x:
                    text +=  " [%s unmatured]"%(self.format_amount(x, True).strip())

                # append fiat balance and price
                if self.fx.is_enabled():
                    text += self.fx.get_fiat_status_text(c + u + x,
                        self.base_unit(), self.get_decimal_point()) or ''
                n_unverif = self.wallet.get_unverified_tx_pending_count()
                if n_unverif >= 10:
                    # if there are lots left to verify, display this informative text
                    text += " " + ( _("[%d unverified TXs]") % n_unverif )
                if not self.network.proxy:
                    icon = icon_dict["status_connected"] if num_chains <= 1 else icon_dict["status_connected_fork"]
                    status_tip = status_tip_dict["status_connected"] if num_chains <= 1 else status_tip_dict["status_connected_fork"]
                else:
                    icon = icon_dict["status_connected_proxy"] if num_chains <= 1 else icon_dict["status_connected_proxy_fork"]
                    status_tip = status_tip_dict["status_connected_proxy"] if num_chains <= 1 else status_tip_dict["status_connected_proxy_fork"]

                # Provide extra warning and instructions to user if he/she has tokens in a non-SLP wallet type.
                if not self.is_slp_wallet:
                    locked_in_slp = self.wallet.get_slp_locked_balance()
                    if locked_in_slp > 0:
                        self._warn_slp_prefers_slp_wallets_if_not_slp_wallet()
        else:
            text = _("Not connected")
            icon = icon_dict["status_disconnected"]
            status_tip = status_tip_dict["status_disconnected"]

        self.tray.setToolTip("%s (%s)" % (text, self.wallet.basename()))
        self.balance_label.setText(text)
        addr_format = self.config.get('addr_format', 1)
        self.setAddrFormatText(addr_format)
        self.status_button.setIcon( icon )
        self.status_button.setStatusTip( status_tip )
        if self.wallet.has_seed():
            if self.wallet.storage.get('wallet_seed_needs_backup'):
                self.seed_button.setIcon(icon_dict["seed_warning"])
                self.seed_button.setToolTip(_("Seed Requires Backup!"))
                self.seed_button.setStatusTip(self.seed_button.toolTip())
            else:
                self.seed_button.setIcon(icon_dict["seed_ok"])
                self.seed_button.setToolTip(_("Seed"))
                self.seed_button.setStatusTip(None)

    def update_wallet(self):
        self.need_update.set() # will enqueue an _update_wallet() call in at most 0.5 seconds from now.

    def _update_wallet(self):
        ''' Called by self.timer_actions every 0.5 secs if need_update flag is set.
            Note that the flag is actually cleared by update_tabs.'''
        self.update_status()
        if self.wallet.up_to_date or not self.network or not self.network.is_connected():
            self.update_tabs()

    @rate_limited(1.0, classlevel=True, ts_after=True) # Limit tab updates to no more than 1 per second, app-wide. Multiple calls across instances will be collated into 1 deferred series of calls (1 call per extant instance)
    def update_tabs(self):
        if self.cleaned_up: return
        self.history_list.update()
        self.request_list.update()
        self.address_list.update()
        self.utxo_list.update()
        self.contact_list.update()
        self.invoice_list.update()
        self.update_completions()
        if self.is_slp_wallet:
            self.slp_history_list.update()
            self.token_list.update()
        self.history_updated_signal.emit() # inform things like address_dialog that there's a new history, also clears self.tx_update_mgr.verif_q
        self.need_update.clear() # clear flag
        if self.labels_need_update.is_set():
            # if flag was set, might as well declare the labels updated since they necessarily were due to a full update.
            self.labels_updated_signal.emit() # just in case client code was waiting for this signal to proceed.
            self.labels_need_update.clear() # clear flag

    def update_labels(self):
        self.labels_need_update.set() # will enqueue an _update_labels() call in at most 0.5 seconds from now

    @rate_limited(1.0)
    def _update_labels(self):
        ''' Called by self.timer_actions every 0.5 secs if labels_need_update flag is set. '''
        if self.cleaned_up: return
        self.history_list.update_labels()
        self.address_list.update_labels()
        self.utxo_list.update_labels()
        self.update_completions()
        self.labels_updated_signal.emit()
        self.labels_need_update.clear() # clear flag

    def create_history_tab(self):
        from .history_list import HistoryList
        self.history_list = l = HistoryList(self)
        l.searchable_list = l
        return l

    def create_slp_history_tab(self):
        from .slp_history_list import HistoryList
        self.slp_history_list = l = HistoryList(self)
        return self.create_list_tab(l)

    def show_address(self, addr, *, parent=None):
        parent = parent or self
        from . import address_dialog
        d = address_dialog.AddressDialog(self,  addr, windowParent=parent)
        d.exec_()

    def show_transaction(self, tx, tx_desc = None):
        '''tx_desc is set only for txs created in the Send tab'''
        d = show_transaction(tx, self, tx_desc)
        self._tx_dialogs.add(d)

    def addr_toggle_slp(self, force_slp=False):

        def present_slp():
            self.toggle_cashaddr(2, True)
            self.receive_slp_token_type_label.setDisabled(False)
            self.receive_slp_amount_e.setDisabled(False)
            self.receive_slp_amount_label.setDisabled(False)

        if force_slp:
            present_slp()
            return

        if Address.FMT_UI == Address.FMT_SLPADDR:
            self.toggle_cashaddr(1, True)
            self.receive_token_type_combo.setCurrentIndex(0)
        else:
            present_slp()

    def on_toggled_opreturn(self, b):
        ''' toggles opreturn-related widgets for both the receive and send
        tabs'''
        b = bool(b)
        self.config.set_key('enable_opreturn', b)
        # send tab
        if not b:
            self.message_opreturn_e.setText("")
            self.op_return_toolong = False
        for x in self.send_tab_opreturn_widgets:
            x.setVisible(b)
        # receive tab
        for x in self.receive_tab_opreturn_widgets:
            x.setVisible(b)

    def create_receive_tab(self):
        # A 4-column grid layout.  All the stretch is in the last column.
        # The exchange rate plugin adds a fiat widget in column 2
        self.receive_grid = grid = QGridLayout()
        grid.setSpacing(8)
        grid.setColumnStretch(3, 1)

        self.receive_address = None
        self.receive_address_e = ButtonsLineEdit()
        self.receive_address_e.addCopyButton()
        self.receive_address_e.setReadOnly(True)
        msg = _('Bitcoin Cash address where the payment should be received. Note that each payment request uses a different Bitcoin Cash address.')
        label = HelpLabel(_('&Receiving address'), msg)
        label.setBuddy(self.receive_address_e)
        self.receive_address_e.textChanged.connect(self.update_receive_qr)
        self.cashaddr_toggled_signal.connect(self.update_receive_address_widget)
        grid.addWidget(label, 0, 0)
        grid.addWidget(self.receive_address_e, 0, 1, 1, -1)

        if self.is_slp_wallet:
            self.show_slp_addr_btn = QPushButton(_('Show Token Address'))
            self.show_slp_addr_btn.clicked.connect(self.addr_toggle_slp)
            grid.addWidget(self.show_slp_addr_btn, 1, 1)

        self.receive_message_e = QLineEdit()
        label = QLabel(_('&Description'))
        label.setBuddy(self.receive_message_e)
        grid.addWidget(label, 2, 0)
        grid.addWidget(self.receive_message_e, 2, 1, 1, -1)
        self.receive_message_e.textChanged.connect(self.update_receive_qr)

        # OP_RETURN requests
        self.receive_opreturn_e = QLineEdit()
        msg = _("You may optionally append an OP_RETURN message to the payment URI and/or QR you generate.\n\nNote: Not all wallets yet support OP_RETURN parameters, so make sure the other party's wallet supports OP_RETURN URIs.")
        self.receive_opreturn_label = label = HelpLabel(_('&OP_RETURN'), msg)
        label.setBuddy(self.receive_opreturn_e)
        self.receive_opreturn_rawhex_cb = QCheckBox(_('Raw &hex script'))
        self.receive_opreturn_rawhex_cb.setToolTip(_('If unchecked, the textbox contents are UTF8-encoded into a single-push script: <tt>OP_RETURN PUSH &lt;text&gt;</tt>. If checked, the text contents will be interpreted as a raw hexadecimal script to be appended after the OP_RETURN opcode: <tt>OP_RETURN &lt;script&gt;</tt>.'))
        grid.addWidget(label, 3, 0)
        grid.addWidget(self.receive_opreturn_e, 3, 1, 1, 3)
        grid.addWidget(self.receive_opreturn_rawhex_cb, 3, 4, Qt.AlignLeft)
        self.receive_opreturn_e.textChanged.connect(self.update_receive_qr)
        self.receive_opreturn_rawhex_cb.clicked.connect(self.update_receive_qr)
        self.receive_tab_opreturn_widgets = [
            self.receive_opreturn_e,
            self.receive_opreturn_rawhex_cb,
            self.receive_opreturn_label,
        ]

        msg = _('Select the SLP token to Request.')
        self.receive_token_type_combo = QComboBox()
        if ColorScheme.dark_scheme and sys.platform == 'darwin':
            # Hack/Workaround to QDarkStyle bugs; see https://github.com/ColinDuquesnoy/QDarkStyleSheet/issues/169#issuecomment-494647801
            self.receive_token_type_combo.setItemDelegate(QStyledItemDelegate(self.receive_token_type_combo))
        self.receive_token_type_combo.setFixedWidth(200)
        self.receive_token_type_combo.currentIndexChanged.connect(self.on_slptok_receive)
        #self.receive_token_type_combo.currentIndexChanged.connect(self.update_buttons_on_seed)  # update 'CoinText' button, etc
        self.receive_slp_token_type_label = HelpLabel(_('Token Type'), msg)
        grid.addWidget(self.receive_slp_token_type_label, 4, 0)
        grid.addWidget(self.receive_token_type_combo, 4, 1)

        self.receive_slp_amount_e = SLPAmountEdit('tokens', 0)
        self.receive_slp_amount_e.setFixedWidth(self.receive_token_type_combo.width())
        self.receive_slp_amount_label = QLabel(_('Req. token amount'))
        grid.addWidget(self.receive_slp_amount_label, 5, 0)
        grid.addWidget(self.receive_slp_amount_e, 5, 1)
        self.receive_slp_amount_e.textChanged.connect(self.update_receive_qr)

        self.receive_amount_e = BTCAmountEdit(self.get_decimal_point)
        self.receive_amount_e.setFixedWidth(self.receive_token_type_combo.width())
        self.receive_amount_label = QLabel(_('Requested &amount'))
        self.receive_amount_label.setBuddy(self.receive_amount_e)
        grid.addWidget(self.receive_amount_label, 6, 0)
        grid.addWidget(self.receive_amount_e, 6, 1)
        self.receive_amount_e.textChanged.connect(self.update_receive_qr)

        if Address.FMT_UI != Address.FMT_SLPADDR:
            self.receive_token_type_combo.setDisabled(True)
            self.receive_slp_token_type_label.setDisabled(True)
            self.receive_slp_amount_e.setDisabled(True)
            self.receive_slp_amount_label.setDisabled(True)
        else:
            self.receive_token_type_combo.setDisabled(False)
            self.receive_slp_token_type_label.setDisabled(False)
            self.receive_slp_amount_e.setDisabled(False)
            self.receive_slp_amount_label.setDisabled(False)

        self.fiat_receive_e = AmountEdit(self.fx.get_currency if self.fx else '')
        if not self.fx or not self.fx.is_enabled():
            self.fiat_receive_e.setVisible(False)
        grid.addWidget(self.fiat_receive_e, 6, 2, Qt.AlignLeft)
        self.connect_fields(self, self.receive_amount_e, self.fiat_receive_e, None)

        self.expires_combo = QComboBox()
        self.expires_combo.addItems([i[0] for i in expiration_values])
        self.expires_combo.setCurrentIndex(3)
        self.expires_combo.setFixedWidth(self.receive_amount_e.width())
        msg = ' '.join([
            _('Expiration date of your request.'),
            _('This information is seen by the recipient if you send them a signed payment request.'),
            _('Expired requests have to be deleted manually from your list, in order to free the corresponding Bitcoin Cash addresses.'),
            _('The Bitcoin Cash address never expires and will always be part of this Electron Cash wallet.'),
        ])
        label = HelpLabel(_('Request &expires'), msg)
        label.setBuddy(self.expires_combo)
        grid.addWidget(label, 7, 0)
        grid.addWidget(self.expires_combo, 7, 1)
        self.expires_label = QLineEdit('')
        self.expires_label.setReadOnly(1)
        self.expires_label.hide()
        grid.addWidget(self.expires_label, 7, 1)

        self.save_request_button = QPushButton(_('&Save'))
        self.save_request_button.clicked.connect(self.save_payment_request)

        self.new_request_button = QPushButton(_('&Clear'))
        self.new_request_button.clicked.connect(self.new_payment_request)

        weakSelf = Weak.ref(self)

        class MyQRCodeWidget(QRCodeWidget):
            def mouseReleaseEvent(self, e):
                ''' to make the QRWidget clickable '''
                weakSelf() and weakSelf().show_qr_window()

        self.receive_qr = MyQRCodeWidget(fixedSize=200)
        self.receive_qr.setCursor(QCursor(Qt.PointingHandCursor))

        self.receive_buttons = buttons = QHBoxLayout()
        buttons.addWidget(self.save_request_button)
        buttons.addWidget(self.new_request_button)
        buttons.addStretch(1)
        grid.addLayout(buttons, 8, 1, 1, -1)

        self.receive_requests_label = QLabel(_('Re&quests'))

        from .request_list import RequestList
        self.request_list = RequestList(self)
        self.request_list.chkVisible()

        self.receive_requests_label.setBuddy(self.request_list)

        # layout
        vbox_g = QVBoxLayout()
        vbox_g.addLayout(grid)
        vbox_g.addStretch()

        hbox = QHBoxLayout()
        hbox.addLayout(vbox_g)
        vbox2 = QVBoxLayout()
        vbox2.setContentsMargins(0,0,0,0)
        vbox2.setSpacing(4)
        vbox2.addWidget(self.receive_qr, Qt.AlignHCenter|Qt.AlignTop)
        self.receive_qr.setToolTip(_('Receive request QR code (click for details)'))
        but = uribut = QPushButton(_('Copy &URI'))
        def on_copy_uri():
            if self.receive_qr.data:
                uri = str(self.receive_qr.data)
                self.copy_to_clipboard(uri, _('Receive request URI copied to clipboard'), uribut)
        but.clicked.connect(on_copy_uri)
        but.setSizePolicy(QSizePolicy.Fixed, QSizePolicy.Fixed)
        but.setToolTip(_('Click to copy the receive request URI to the clipboard'))
        vbox2.addWidget(but)
        vbox2.setAlignment(but, Qt.AlignHCenter|Qt.AlignVCenter)

        hbox.addLayout(vbox2)

        class ReceiveTab(QWidget):
            def showEvent(self, e):
                super().showEvent(e)
                if e.isAccepted():
                    slf = weakSelf()
                    if slf:
                        slf.check_and_reset_receive_address_if_needed()
                if self.main_window.is_slp_wallet:
                    c, u, x = self.main_window.wallet.get_balance()
                    bal = c + u - self.main_window.wallet.get_slp_locked_balance()
                    if bal < 1000:
#                       if not self.low_balance_warning_shown:
#                           self.main_window.show_warning("Low BCH balance.\n\nCreating and sending SLP tokens requires Bitcoin Cash to cover transaction fees.  We recommend a minimum of 0.0001 BCH to get started.\n\nSend BCH to the address displayed in the 'Receive' tab.")
                        self.main_window.toggle_cashaddr(1, True)
                        self.low_balance_warning_shown = False
                    else:
                        self.main_window.toggle_cashaddr(2, True)
                    if Address.FMT_UI == Address.FMT_SLPADDR:
                        self.main_window.show_slp_addr_btn.setText("Show BCH Address")
                    else:
                        self.main_window.show_slp_addr_btn.setText("Show Token Address")
                else:
                    self.main_window.toggle_cashaddr(1, True)


        w = ReceiveTab()
        w.low_balance_warning_shown = False
        w.main_window = self
        w.searchable_list = self.request_list
        vbox = QVBoxLayout(w)
        vbox.addLayout(hbox)
        vbox.addStretch(1)
        vbox.addWidget(self.receive_requests_label)
        vbox.addWidget(self.request_list)
        vbox.setStretchFactor(self.request_list, 1000)

        return w


    def delete_payment_request(self, addr):
        self.wallet.remove_payment_request(addr, self.config)
        self.request_list.update()
        self.address_list.update()
        self.clear_receive_tab()

    def get_request_URI(self, addr):
        req = self.wallet.receive_requests[addr]
        message = self.wallet.labels.get(addr.to_storage_string(), '')
        amount = req['amount']
        op_return = req.get('op_return')
        op_return_raw = req.get('op_return_raw') if not op_return else None
        URI = web.create_URI(addr, amount, message, op_return=op_return, op_return_raw=op_return_raw)
        if req.get('time'):
            URI += "&time=%d"%req.get('time')
        if req.get('exp'):
            URI += "&exp=%d"%req.get('exp')
        if req.get('name') and req.get('sig'):
            sig = bfh(req.get('sig'))
            sig = bitcoin.base_encode(sig, base=58)
            URI += "&name=" + req['name'] + "&sig="+sig
        return str(URI)


    def sign_payment_request(self, addr):
        alias = self.config.get('alias')
        alias_privkey = None
        if alias and self.alias_info:
            alias_addr, alias_name, validated = self.alias_info
            if alias_addr:
                if self.wallet.is_mine(alias_addr):
                    msg = _('This payment request will be signed.') + '\n' + _('Please enter your password')
                    password = self.password_dialog(msg)
                    if password:
                        try:
                            self.wallet.sign_payment_request(addr, alias, alias_addr, password)
                        except Exception as e:
                            self.show_error(str(e))
                            return
                    else:
                        return
                else:
                    return

    def save_payment_request(self):
        if not self.receive_address:
            self.show_error(_('No receiving address'))
        if self.receive_token_type_combo.currentData() is not None:
            amount = float(self.receive_slp_amount_e.text())
        else:
            amount = self.receive_amount_e.get_amount()
        message = self.receive_message_e.text()
        if not message and not amount:
            self.show_error(_('No message or amount'))
            return False
        i = self.expires_combo.currentIndex()
        expiration = list(map(lambda x: x[1], expiration_values))[i]
        kwargs = {}
        opr = self.receive_opreturn_e.text().strip()
        if opr:
            # save op_return, if any
            arg = 'op_return'
            if self.receive_opreturn_rawhex_cb.isChecked():
                arg = 'op_return_raw'
            kwargs[arg] = opr
        if self.receive_token_type_combo.currentData() is not None:
            tokenid = self.receive_token_type_combo.currentData()
            req = self.wallet.make_payment_request(self.receive_address, amount,
                                    message, expiration, token_id=tokenid, **kwargs)
        else:
            req = self.wallet.make_payment_request(self.receive_address, amount,
                                                message, expiration, **kwargs)
        self.wallet.add_payment_request(req, self.config)
        self.sign_payment_request(self.receive_address)
        self.request_list.update()
        self.request_list.select_item_by_address(req.get('address'))  # when adding items to the view the current selection may not reflect what's in the UI. Make sure it's selected.
        self.address_list.update()
        self.save_request_button.setEnabled(False)

    def view_and_paste(self, title, msg, data):
        dialog = WindowModalDialog(self.top_level_window(), title)
        vbox = QVBoxLayout()
        label = QLabel(msg)
        label.setWordWrap(True)
        vbox.addWidget(label)
        pr_e = ShowQRTextEdit(text=data)
        vbox.addWidget(pr_e)
        vbox.addLayout(Buttons(CopyCloseButton(pr_e.text, self.app, dialog)))
        dialog.setLayout(vbox)
        dialog.exec_()

    def export_payment_request(self, addr):
        r = self.wallet.receive_requests[addr]
        pr = paymentrequest.serialize_request(r).SerializeToString()
        name = r['id'] + '.bip70'
        fileName = self.getSaveFileName(_("Select where to save your payment request"), name, "*.bip70")
        if fileName:
            with open(fileName, "wb+") as f:
                f.write(util.to_bytes(pr))
            self.show_message(_("Request saved successfully"))
            self.saved = True

    def new_payment_request(self):
        self.receive_token_type_combo.setCurrentIndex(0)
        self.receive_slp_amount_e.setText("")
        addr = self.wallet.get_unused_address(frozen_ok=False)
        if addr is None:
            if not self.wallet.is_deterministic():
                msg = [
                    _('No more addresses in your wallet.'),
                    _('You are using a non-deterministic wallet, which cannot create new addresses.'),
                    _('If you want to create new addresses, use a deterministic wallet instead.')
                   ]
                self.show_message(' '.join(msg))
                # New! Since the button is called 'Clear' now, we let them proceed with a re-used address
                addr = self.wallet.get_receiving_address()
            else:
                # Warn if past gap limit.
                if not self.question(_("Warning: The next address will not be recovered automatically if you restore your wallet from seed; you may need to add it manually.\n\nThis occurs because you have too many unused addresses in your wallet. To avoid this situation, use the existing addresses first.\n\nCreate anyway?")):
                    return
                addr = self.wallet.create_new_address(False)
        self.set_receive_address(addr)
        self.expires_label.hide()
        self.expires_combo.show()
        self.request_list.setCurrentItem(None)  # We want the current item to always reflect what's in the UI. So if new, clear selection.
        self.receive_message_e.setFocus(1)

    def set_receive_address(self, addr):
        self.receive_address = addr
        self.receive_message_e.setText('')
        self.receive_opreturn_rawhex_cb.setChecked(False)
        self.receive_opreturn_e.setText('')
        self.receive_amount_e.setAmount(None)
        self.update_receive_address_widget()

    def update_receive_address_widget(self):
        text = ''
        if self.receive_address:
            text = self.receive_address.to_full_ui_string()
        self.receive_address_e.setText(text)

    @rate_limited(0.250, ts_after=True)  # this function potentially re-computes the QR widget, so it's rate limited to once every 250ms
    def check_and_reset_receive_address_if_needed(self):
        ''' Check to make sure the receive tab is kosher and doesn't contain
        an already-used address. This should be called from the showEvent
        for the tab. '''
        if not self.wallet.use_change or self.cleaned_up:
            # if they don't care about change addresses, they are ok
            # with re-using addresses, so skip this check.
            return
        # ok, they care about anonymity, so make sure the receive address
        # is always an unused address.
        if (not self.receive_address  # this should always be defined but check anyway
            or self.receive_address in self.wallet.frozen_addresses  # make sure it's not frozen
            or (self.wallet.get_address_history(self.receive_address)   # make a new address if it has a history
                and not self.wallet.get_payment_request(self.receive_address, self.config))):  # and if they aren't actively editing one in the request_list widget
            addr = self.wallet.get_unused_address(frozen_ok=False)  # try unused, not frozen
            if addr is None:
                if self.wallet.is_deterministic():
                    # creae a new one if deterministic
                    addr = self.wallet.create_new_address(False)
                else:
                    # otherwise give up and just re-use one.
                    addr = self.wallet.get_receiving_address()
            self.receive_address = addr
            self.update_receive_address_widget()

    def clear_receive_tab(self):
        self.expires_label.hide()
        self.expires_combo.show()
        self.request_list.setCurrentItem(None)
        self.set_receive_address(self.wallet.get_receiving_address(frozen_ok=False))

    def show_qr_window(self):
        from . import qrwindow
        if not self.qr_window:
            self.qr_window = qrwindow.QR_Window()
            self.qr_window.setAttribute(Qt.WA_DeleteOnClose, True)
            weakSelf = Weak.ref(self)
            def destroyed_clean(x):
                if weakSelf():
                    weakSelf().qr_window = None
                    weakSelf().print_error("QR Window destroyed.")
            self.qr_window.destroyed.connect(destroyed_clean)
        self.update_receive_qr()
        if self.qr_window.isMinimized():
            self.qr_window.showNormal()
        else:
            self.qr_window.show()
        self.qr_window.raise_()
        self.qr_window.activateWindow()

    def show_send_tab(self):
        self.tabs.setCurrentIndex(self.tabs.indexOf(self.send_tab))

    def show_receive_tab(self):
        self.tabs.setCurrentIndex(self.tabs.indexOf(self.receive_tab))

    def receive_at(self, addr):
        self.receive_address = addr
        self.show_receive_tab()
        self.update_receive_address_widget()

    def update_receive_qr(self):
        if self.receive_token_type_combo.currentData() is not None:
            amount = self.receive_slp_amount_e.text() if self.receive_slp_amount_e.text() is not '' else None
            token_id = self.receive_token_type_combo.currentData()
        else:
            amount = self.receive_amount_e.get_amount()
            token_id = None
        message = self.receive_message_e.text()
        self.save_request_button.setEnabled((amount is not None) or (message != ""))
        kwargs = {}
        if self.receive_opreturn_e.isVisible():
            # set op_return if enabled
            arg = 'op_return'
            if self.receive_opreturn_rawhex_cb.isChecked():
                arg = 'op_return_raw'
            opret = self.receive_opreturn_e.text()
            if opret:
                kwargs[arg] = opret

        # Special case hack -- see #1473. Omit bitcoincash: prefix from
        # legacy address if no other params present in receive request.
        if Address.FMT_UI == Address.FMT_LEGACY and not kwargs and not amount and not message:
            uri = self.receive_address.to_ui_string()
        elif not token_id:
            # Otherwise proceed as normal, prepending bitcoincash: to URI
            uri = web.create_URI(self.receive_address, amount, message, **kwargs)
        else:
            uri = web.create_URI(self.receive_address, amount, message, **kwargs, token_id=token_id)

        self.receive_qr.setData(uri)
        if self.qr_window:
            self.qr_window.set_content(self, self.receive_address_e.text(), amount,
                                       message, uri, **kwargs)
        if self.is_slp_wallet:
            if Address.FMT_UI == Address.FMT_SLPADDR:
                self.show_slp_addr_btn.setText("Show BCH Address")
            else:
                self.show_slp_addr_btn.setText("Show Token Address")

    def on_slptok(self):
        self.slp_token_id = self.token_type_combo.currentData()
        self.payto_e.check_text()
        self.slp_amount_e.setText("")
        if self.slp_token_id is None:
            self.amount_e.setDisabled(False)
            self.amount_label.setDisabled(False)
            self.max_button.setDisabled(False)
            self.fiat_send_e.setDisabled(False)
            self.slp_extra_bch_cb.setHidden(True)
            self.slp_amount_e.setDisabled(True)
            self.slp_max_button.setDisabled(True)
            self.slp_amount_label.setDisabled(True)
            self.message_opreturn_e.setEnabled(True)
            self.opreturn_rawhex_cb.setEnabled(True)
            self.opreturn_label.setEnabled(True)
        else:
            self.slp_extra_bch_cb.setHidden(False)
            self.slp_extra_bch_cb.setChecked(False)
            self.slp_extra_bch_cb.clicked.emit()
            self.slp_amount_e.setDisabled(False)
            self.slp_max_button.setDisabled(False)
            self.slp_amount_label.setDisabled(False)
            tok = self.wallet.token_types[self.slp_token_id]
            self.slp_amount_e.set_token(tok['name'][:6],tok['decimals'])
            self.message_opreturn_e.setEnabled(False)
            self.message_opreturn_e.setText('')
            self.opreturn_rawhex_cb.setEnabled(False)
            self.opreturn_label.setEnabled(False)
        self.update_status()
        self.do_update_fee()

    def on_slptok_receive(self):
        self.receive_slp_amount_e.setText("")
        self.receive_amount_e.setText("")
        slp_token_id = self.receive_token_type_combo.currentData()
        if slp_token_id is None:
            self.receive_slp_amount_e.setDisabled(True)
            self.receive_slp_amount_label.setDisabled(True)
            self.receive_amount_e.setDisabled(False)
            self.receive_amount_label.setDisabled(False)
            self.fiat_receive_e.setDisabled(False)
        else:
            self.addr_toggle_slp(True)
            self.receive_slp_amount_e.setDisabled(False)
            self.receive_slp_amount_label.setDisabled(False)
            self.receive_amount_e.setDisabled(True)
            self.receive_amount_label.setDisabled(True)
            self.fiat_receive_e.setDisabled(True)
            tok = self.wallet.token_types[slp_token_id]
            self.receive_slp_amount_e.set_token(tok['name'][:6],tok['decimals'])

    def on_slp_extra_bch(self):
        if self.slp_extra_bch_cb.isChecked():
            self.amount_e.setDisabled(False)
            self.amount_label.setDisabled(False)
            self.max_button.setDisabled(False)
            self.fiat_send_e.setDisabled(False)
        else:
            self.amount_e.setText('')
            self.max_button.setChecked(False)
            self.amount_e.setDisabled(True)
            self.amount_label.setDisabled(True)
            self.max_button.setDisabled(True)
            self.fiat_send_e.setDisabled(True)

    def create_send_tab(self):
        # A 4-column grid layout.  All the stretch is in the last column.
        # The exchange rate plugin adds a fiat widget in column 2
        self.send_grid = grid = QGridLayout()
        grid.setSpacing(8)
        grid.setColumnStretch(3, 1)

        from .paytoedit import PayToEdit
        self.amount_e = BTCAmountEdit(self.get_decimal_point)
        self.payto_e = PayToEdit(self)
        self.payto_e.parent=self

        self.slp_send_tab_widgets = []
        if self.is_slp_wallet:
            self.slp_amount_e = SLPAmountEdit('tokens', 0)
            self.token_type_combo = QComboBox()
            if ColorScheme.dark_scheme and sys.platform == 'darwin':
                # Hack/Workaround to QDarkStyle bugs; see https://github.com/ColinDuquesnoy/QDarkStyleSheet/issues/169#issuecomment-494647801
                self.token_type_combo.setItemDelegate(QStyledItemDelegate(self.token_type_combo))
            self.token_type_combo.setFixedWidth(200)
            self.token_type_combo.currentIndexChanged.connect(self.on_slptok)
            self.token_type_combo.currentIndexChanged.connect(self.update_buttons_on_seed)  # update 'CoinText' button, etc
            self.slp_send_tab_widgets += [
                self.slp_amount_e, self.token_type_combo
            ]

        msg = _('Recipient of the funds.') + '\n\n'\
              + _('You may enter a Bitcoin Cash address, a label from your list of contacts (a list of completions will be proposed), or an alias (email-like address that forwards to a Bitcoin Cash address)') + ".\n\n" \
              + _('You may also enter cointext:(NUMBER) to send a CoinText.')
        payto_label = HelpLabel(_('Pay &to'), msg)
        payto_label.setBuddy(self.payto_e)
        grid.addWidget(payto_label, 1, 0)
        grid.addWidget(self.payto_e, 1, 1, 1, -1)

        completer = QCompleter(self.payto_e)
        completer.setCaseSensitivity(False)
        self.payto_e.setCompleter(completer)
        completer.setModel(self.completions)

        msg = _('Description of the transaction (not mandatory).') + '\n\n'\
              + _('The description is not sent to the recipient of the funds. It is stored in your wallet file, and displayed in the \'History\' tab.')
        description_label = HelpLabel(_('&Description'), msg)
        grid.addWidget(description_label, 2, 0)
        self.message_e = MyLineEdit()
        description_label.setBuddy(self.message_e)
        grid.addWidget(self.message_e, 2, 1, 1, -1)

        msg_opreturn = ( _('OP_RETURN data (optional).') + '\n\n'
                        + _('Posts a PERMANENT note to the BCH blockchain as part of this transaction.')
                        + '\n\n' + _('If you specify OP_RETURN text, you may leave the \'Pay to\' field blank.') )
        self.opreturn_label = HelpLabel(_('&OP_RETURN'), msg_opreturn)
        grid.addWidget(self.opreturn_label,  3, 0)
        self.message_opreturn_e = MyLineEdit()
        self.opreturn_label.setBuddy(self.message_opreturn_e)
        hbox = QHBoxLayout()
        hbox.addWidget(self.message_opreturn_e)
        self.opreturn_rawhex_cb = QCheckBox(_('&Raw hex script'))
        self.opreturn_rawhex_cb.setToolTip(_('If unchecked, the textbox contents are UTF8-encoded into a single-push script: <tt>OP_RETURN PUSH &lt;text&gt;</tt>. If checked, the text contents will be interpreted as a raw hexadecimal script to be appended after the OP_RETURN opcode: <tt>OP_RETURN &lt;script&gt;</tt>.'))
        hbox.addWidget(self.opreturn_rawhex_cb)
        grid.addLayout(hbox,  3 , 1, 1, -1)

        self.send_tab_opreturn_widgets = [
            self.message_opreturn_e,
            self.opreturn_rawhex_cb,
            self.opreturn_label,
        ]

        self.from_label = QLabel(_('&From'))
        grid.addWidget(self.from_label, 4, 0)
        self.from_list = MyTreeWidget(self, self.from_list_menu, ['',''])
        self.from_label.setBuddy(self.from_list)
        self.from_list.setHeaderHidden(True)
        self.from_list.setMaximumHeight(80)
        grid.addWidget(self.from_list, 4, 1, 1, -1)
        self.set_pay_from([])

        if self.is_slp_wallet:
            msg = _('Token Amount to be sent.') + '\n\n' \
                + _("To enable make sure 'Address Mode' is set to SLP.") + '\n\n' \
                + _('The amount will be displayed in red if you do not have enough funds in your wallet.') + ' ' \
                + _('Note that if you have frozen some of your addresses, the available funds will be lower than your total balance.') + '\n\n' \
                + _('Keyboard shortcut: type "!" to send all your coins.')
            self.slp_amount_label = HelpLabel(_('Token Amount'), msg)

            msg = _('Select the SLP token to send.')
            self.slp_token_type_label = HelpLabel(_('Token Type'), msg)
            grid.addWidget(self.slp_token_type_label, 5, 0)
            grid.addWidget(self.token_type_combo, 5, 1)

            grid.addWidget(self.slp_amount_label, 6, 0)
            hbox = QHBoxLayout()
            self.amount_e.setMinimumWidth(195)
            self.slp_amount_e.setMinimumWidth(195)
            self.slp_amount_e.textEdited.connect(self.update_fee)
            hbox.addWidget(self.slp_amount_e)

            self.slp_max_button = EnterButton(_("Max"), self.slp_spend_max)
            hbox.addWidget(self.slp_max_button)
            grid.addLayout(hbox, 6, 1)

            self.slp_extra_bch_cb = QCheckBox(_('Also send BCH?'))
            self.slp_extra_bch_cb.clicked.connect(self.on_slp_extra_bch)
            self.slp_extra_bch_cb.setHidden(True)
            grid.addWidget(self.slp_extra_bch_cb, 6, 2)

            self.slp_send_tab_widgets += [
                self.slp_max_button, self.slp_extra_bch_cb
            ]

        msg = _('BCH amount to be sent.') + '\n\n' \
              + _('The amount will be displayed in red if you do not have enough funds in your wallet.') + ' ' \
              + _('Note that if you have frozen some of your addresses, the available funds will be lower than your total balance.') + '\n\n' \
              + _('Keyboard shortcut: type "!" to send all your coins.')
        self.amount_label = HelpLabel(_('BCH &Amount'), msg)
        self.amount_label.setBuddy(self.amount_e)
        grid.addWidget(self.amount_label, 7, 0)
        hbox = QHBoxLayout()
        hbox.addWidget(self.amount_e)

        self.max_button = EnterButton(_("&Max"), self.spend_max)
        self.max_button.setCheckable(True)
        hbox.addWidget(self.max_button)
        grid.addLayout(hbox, 7, 1)

        self.fiat_send_e = AmountEdit(self.fx.get_currency if self.fx else '')
        if not self.fx or not self.fx.is_enabled():
            self.fiat_send_e.setVisible(False)
        grid.addWidget(self.fiat_send_e, 7, 2)
        self.amount_e.frozen.connect(
            lambda: self.fiat_send_e.setFrozen(self.amount_e.isReadOnly()))

        msg = _('Bitcoin Cash transactions are in general not free. A transaction fee is paid by the sender of the funds.') + '\n\n'\
              + _('The amount of fee can be decided freely by the sender. However, transactions with low fees take more time to be processed.') + '\n\n'\
              + _('A suggested fee is automatically added to this field. You may override it. The suggested fee increases with the size of the transaction.')
        self.fee_e_label = HelpLabel(_('F&ee'), msg)

        def fee_cb(dyn, pos, fee_rate):
            if dyn:
                self.config.set_key('fee_level', pos, False)
            else:
                self.config.set_key('fee_per_kb', fee_rate, False)
            self.spend_max() if self.max_button.isChecked() else self.update_fee()

        self.fee_slider = FeeSlider(self, self.config, fee_cb)
        self.fee_e_label.setBuddy(self.fee_slider)
        self.fee_slider.setFixedWidth(140)

        self.fee_custom_lbl = HelpLabel(self.get_custom_fee_text(),
                                        _('This is the fee rate that will be used for this transaction.')
                                        + "\n\n" + _('It is calculated from the Custom Fee Rate in preferences, but can be overridden from the manual fee edit on this form (if enabled).')
                                        + "\n\n" + _('Generally, a fee of 1.0 sats/B is a good minimal rate to ensure your transaction will make it into the next block.'))
        self.fee_custom_lbl.setFixedWidth(140)

        self.fee_slider_mogrifier()

        self.fee_e = BTCAmountEdit(self.get_decimal_point)
        if not self.config.get('show_fee', False):
            self.fee_e.setVisible(False)
        self.fee_e.textEdited.connect(self.update_fee)
        # This is so that when the user blanks the fee and moves on,
        # we go back to auto-calculate mode and put a fee back.
        self.fee_e.editingFinished.connect(self.update_fee)
        self.connect_fields(self, self.amount_e, self.fiat_send_e, self.fee_e)

        grid.addWidget(self.fee_e_label, 9, 0)
        hbox = QHBoxLayout()
        hbox.addWidget(self.fee_slider)
        hbox.addWidget(self.fee_custom_lbl)
        hbox.addWidget(self.fee_e)
        hbox.addStretch(1)
        grid.addLayout(hbox, 9, 1)

        self.preview_button = EnterButton(_("&Preview"), self.do_preview)
        self.preview_button.setToolTip(_('Display the details of your transactions before signing it.'))
        self.send_button = EnterButton(_("&Send"), self.do_send)
        self.cointext_button = EnterButton(_("Coin&Text"), self.do_cointext)
        self.cointext_button.setToolTip(_('Process CoinText, transforming it into a BIP70 payment request.'))
        self.clear_button = EnterButton(_("&Clear"), self.do_clear)
        buttons = QHBoxLayout()
        buttons.addWidget(self.clear_button)
        buttons.addWidget(self.preview_button)
        buttons.addWidget(self.send_button)
        buttons.addWidget(self.cointext_button)
        buttons.addStretch(1)
        grid.addLayout(buttons, 11, 1, 1, 3)

        self.payto_e.textChanged.connect(self.update_buttons_on_seed)  # hide/unhide cointext button, etc

        self.amount_e.shortcut.connect(self.spend_max)
        self.payto_e.textChanged.connect(self.update_fee)
        self.amount_e.textEdited.connect(self.update_fee)
        self.message_opreturn_e.textEdited.connect(self.update_fee)
        self.message_opreturn_e.textChanged.connect(self.update_fee)
        self.message_opreturn_e.editingFinished.connect(self.update_fee)
        self.opreturn_rawhex_cb.stateChanged.connect(self.update_fee)

        def reset_max(text):
            self.max_button.setChecked(False)
            if not self.slp_token_id:
                enabled = not bool(text) and not self.amount_e.isReadOnly()
                self.max_button.setEnabled(enabled)
        self.amount_e.textEdited.connect(reset_max)
        self.fiat_send_e.textEdited.connect(reset_max)

        def entry_changed():
            if self.is_slp_wallet:
                hasError = entry_changed_slp()
                if hasError == False:
                    entry_changed_bch()
            else:
                entry_changed_bch()

        def entry_changed_bch():
            text = ""
            if self.not_enough_funds:
                amt_color, fee_color = ColorScheme.RED, ColorScheme.RED
                text = _( "Not enough BCH" )
                c, u, x = self.wallet.get_frozen_balance()
                if c+u+x:
                    text += ' (' + self.format_amount(c+u+x).strip() + ' ' + self.base_unit() + ' ' +_("are frozen") + ')'
                slp = self.wallet.get_slp_locked_balance()
                if slp > 0:
                    text += " (" + self.format_amount(slp).strip() + " BCH held in tokens)"
                extra = run_hook("not_enough_funds_extra", self)
                if isinstance(extra, str) and extra:
                    text += " ({})".format(extra)

            elif self.fee_e.isModified():
                amt_color, fee_color = ColorScheme.DEFAULT, ColorScheme.DEFAULT
            elif self.amount_e.isModified():
                amt_color, fee_color = ColorScheme.DEFAULT, ColorScheme.BLUE
            else:
                amt_color, fee_color = ColorScheme.BLUE, ColorScheme.BLUE
            opret_color = ColorScheme.DEFAULT
            if self.op_return_toolong:
                opret_color = ColorScheme.RED
                text = _("OP_RETURN message too large, needs to be no longer than 220 bytes") + (", " if text else "") + text

            self.statusBar().showMessage(text)
            self.amount_e.setStyleSheet(amt_color.as_stylesheet())
            self.fee_e.setStyleSheet(fee_color.as_stylesheet())
            self.message_opreturn_e.setStyleSheet(opret_color.as_stylesheet())

        self.amount_e.textChanged.connect(entry_changed)
        self.fee_e.textChanged.connect(entry_changed)
        self.message_opreturn_e.textChanged.connect(entry_changed)
        self.message_opreturn_e.textEdited.connect(entry_changed)
        self.message_opreturn_e.editingFinished.connect(entry_changed)
        self.opreturn_rawhex_cb.stateChanged.connect(entry_changed)
        if self.is_slp_wallet:
            self.slp_amount_e.textChanged.connect(entry_changed)
            self.slp_amount_e.editingFinished.connect(entry_changed)

        def entry_changed_slp():
            if self.token_type_combo.currentData():
                text = ""
                name = self.wallet.token_types.get(self.slp_token_id)['name']
                decimals = self.wallet.token_types.get(self.slp_token_id)['decimals']
                if self.not_enough_funds_slp or self.not_enough_unfrozen_funds_slp:
<<<<<<< HEAD
                    bal_avail, _x, _x, _x, frozen_amt = self.wallet.get_slp_token_balance(self.slp_token_id, { 'user_config': { 'confirmed_only': False }})
=======
                    bal_avail, x, x, x, frozen_amt = self.wallet.get_slp_token_balance(self.slp_token_id, { 'user_config': { 'confirmed_only': False }})
                    del x
>>>>>>> a78f7189
                    if self.not_enough_funds_slp:
                        amt_color = ColorScheme.RED
                        text = "Not enough " + \
                                name + " tokens (" + \
                                format_satoshis_plain_nofloat(bal_avail, decimals) + " valid"
                        if self.config.get('confirmed_only', False):
                            conf_bal_avail = self.wallet.get_slp_token_balance(self.slp_token_id, self.config)[0]
                            unconf_bal = bal_avail - conf_bal_avail
                            if unconf_bal > 0:
                                text += ", " + format_satoshis_plain_nofloat(unconf_bal, decimals) + " unconfirmed)"
                            else:
                                text += ")"
                        else:
                            text += ")"
                    elif self.not_enough_unfrozen_funds_slp:
                        amt_color = ColorScheme.RED
                        text = "Not enough unfrozen " + name + " tokens (" + \
                                format_satoshis_plain_nofloat(bal_avail, decimals) + " valid, " + \
                                format_satoshis_plain_nofloat(frozen_amt, decimals) + " frozen)"
                elif self.slp_amount_e.isModified():
                    amt_color = ColorScheme.DEFAULT
                else:
                    amt_color = ColorScheme.BLUE

                try:
                    if self.slp_amount_e.get_amount() > (2 ** 64) - 1:
                        amt_color = ColorScheme.RED
                        maxqty = format_satoshis_plain_nofloat((2 ** 64) - 1, self.wallet.token_types.get(self.slp_token_id)['decimals'])
                        text = _('Token output quantity is too large. Maximum {maxqty}.').format(maxqty=maxqty)
                except TypeError:
                    pass

                self.statusBar().showMessage(text)
                self.slp_amount_e.setStyleSheet(amt_color.as_stylesheet())
                if text != "":
                    return True
            return False

        self.invoices_label = QLabel(_('Invoices'))
        from .invoice_list import InvoiceList
        self.invoice_list = InvoiceList(self)
        self.invoice_list.chkVisible()

        vbox0 = QVBoxLayout()
        vbox0.addLayout(grid)
        hbox = QHBoxLayout()
        hbox.addLayout(vbox0)

        w = QWidget()
        vbox = QVBoxLayout(w)
        vbox.addLayout(hbox)
        vbox.addStretch(1)
        vbox.addWidget(self.invoices_label)
        vbox.addWidget(self.invoice_list)
        vbox.setStretchFactor(self.invoice_list, 1000)
        w.searchable_list = self.invoice_list
        run_hook('create_send_tab', grid)
        return w

    def spend_max(self):
        self.max_button.setChecked(True)
        self.do_update_fee()

    def slp_spend_max(self):
        self.slp_amount_e.setAmount(self.wallet.get_slp_token_balance(self.slp_token_id, self.config)[3])
        self.do_update_fee()

    def update_fee(self):
        self.require_fee_update = True

    def get_payto_or_dummy(self):
        r = self.payto_e.get_recipient()
        if r:
            return r
        return (TYPE_ADDRESS, self.wallet.dummy_address())

    def get_custom_fee_text(self, fee_rate = None):
        if not self.config.has_custom_fee_rate():
            return ""
        else:
            if fee_rate is None: fee_rate = self.config.custom_fee_rate() / 1000.0
            return str(round(fee_rate*100)/100) + " sats/B"

    @staticmethod
    def output_for_opreturn_stringdata(op_return):
        if not isinstance(op_return, str):
            raise OPReturnError('OP_RETURN parameter needs to be of type str!')
        pushes = op_return.split('<push>')
        script = "OP_RETURN"
        for data in pushes:
            if data.startswith("<hex>"):
                data = data.replace("<hex>", "")
            elif data.startswith("<empty>"):
                pass
            else:
                data = data.encode('utf-8').hex()
            script = script + " " + data
        scriptBuffer = ScriptOutput.from_string(script)
        if len(scriptBuffer.script) > 223:
            raise OPReturnTooLarge(_("OP_RETURN message too large, needs to be no longer than 220 bytes"))
        amount = 0
        return (TYPE_SCRIPT, scriptBuffer, amount)

    @staticmethod
    def output_for_opreturn_rawhex(op_return):
        if not isinstance(op_return, str):
            raise OPReturnError('OP_RETURN parameter needs to be of type str!')
        if op_return == 'empty':
            op_return = ''
        try:
            op_return_script = b'\x6a' + bytes.fromhex(op_return.strip())
        except ValueError:
            raise OPReturnError(_('OP_RETURN script expected to be hexadecimal bytes'))
        if len(op_return_script) > 223:
            raise OPReturnTooLarge(_("OP_RETURN script too large, needs to be no longer than 223 bytes"))
        amount = 0
        return (TYPE_SCRIPT, ScriptOutput(op_return_script), amount)

    def do_update_fee(self):
        '''Recalculate the fee.  If the fee was manually input, retain it, but
        still build the TX to see if there are enough funds.
        '''
        bch_outputs = []
        token_output_amts = []
        self.not_enough_funds = False
        self.not_enough_funds_slp = False
        self.not_enough_unfrozen_funds_slp = False
        freeze_fee = (self.fee_e.isModified()
                      and (self.fee_e.text() or self.fee_e.hasFocus()))
        amount = '!' if self.max_button.isChecked() else self.amount_e.get_amount()
        fee_rate = None
        if self.is_slp_wallet:
            slp_amount = self.slp_amount_e.get_amount()
            if amount is None and slp_amount is None:
                if not freeze_fee:
                    self.fee_e.setAmount(None)
                self.statusBar().showMessage('')
                return
        else:
            if amount is None:
                if not freeze_fee:
                    self.fee_e.setAmount(None)
                self.statusBar().showMessage('')
                return

        try:
            selected_slp_coins = []
            if self.slp_token_id:
                amt = slp_amount or 0
                selected_slp_coins, slp_op_return_msg = SlpCoinChooser.select_coins(self.wallet, self.slp_token_id, amt, self.config)
                if slp_op_return_msg:
                    bch_outputs = [ slp_op_return_msg ]
                    token_output_amts = slp.SlpMessage.parseSlpOutputScript(bch_outputs[0][1]).op_return_fields['token_output']
                    for amt in token_output_amts:
                        # just grab a dummy address for this fee calculation - safe for imported_privkey wallets
                        bch_outputs.append((TYPE_ADDRESS, self.wallet.get_addresses()[0], 546))

            bch_payto_outputs = self.payto_e.get_outputs(self.max_button.isChecked())
            if bch_payto_outputs and bch_payto_outputs[0][2]:
                bch_outputs.extend(bch_payto_outputs)
            elif self.slp_token_id and amount and not bch_payto_outputs:
                _type, addr = self.get_payto_or_dummy()
                bch_outputs.append((_type, addr, amount))
            if not bch_outputs:
                _type, addr = self.get_payto_or_dummy()
                bch_outputs.append((_type, addr, amount))

            if not self.slp_token_id:
                opreturn_message = self.message_opreturn_e.text() if self.config.get('enable_opreturn') else None
                if (opreturn_message != '' and opreturn_message is not None):
                    if self.opreturn_rawhex_cb.isChecked():
                        bch_outputs.insert(0, self.output_for_opreturn_rawhex(opreturn_message))
                    else:
                        bch_outputs.insert(0, self.output_for_opreturn_stringdata(opreturn_message))

            fee = self.fee_e.get_amount() if freeze_fee else None
            tx = self.wallet.make_unsigned_transaction(self.get_coins(isInvoice = False), bch_outputs, self.config, fee, mandatory_coins=selected_slp_coins)
            if self.slp_token_id:
                self.wallet.check_sufficient_slp_balance(slp.SlpMessage.parseSlpOutputScript(slp_op_return_msg[1]), self.config)
            self.not_enough_funds = False
            self.op_return_toolong = False
        except NotEnoughFunds:
            self.not_enough_funds = True
            if not freeze_fee:
                self.fee_e.setAmount(None)
            return
        except NotEnoughFundsSlp:
            self.not_enough_funds_slp = True
            if not freeze_fee:
                self.fee_e.setAmount(None)
            return
        except NotEnoughUnfrozenFundsSlp:
            self.not_enough_unfrozen_funds_slp = True
            if not freeze_fee:
                self.fee_e.setAmount(None)
            return
        except OPReturnTooLarge:
            self.op_return_toolong = True
            return
        except OPReturnError as e:
            self.statusBar().showMessage(str(e))
            return
        except BaseException:
            return

        if not freeze_fee:
            fee = None if self.not_enough_funds else tx.get_fee()
            if not self.slp_token_id or len(token_output_amts) > 0:
                self.fee_e.setAmount(fee)

        if self.max_button.isChecked():
            amount = tx.output_value()
            if self.is_slp_wallet:
                amount = tx.output_value() - len(token_output_amts) * 546
            self.amount_e.setAmount(amount)
        if fee is not None:
            fee_rate = fee / tx.estimated_size()
        self.fee_slider_mogrifier(self.get_custom_fee_text(fee_rate))

    def fee_slider_mogrifier(self, text = None):
        fee_slider_hidden = self.config.has_custom_fee_rate()
        self.fee_slider.setHidden(fee_slider_hidden)
        self.fee_custom_lbl.setHidden(not fee_slider_hidden)
        if text is not None: self.fee_custom_lbl.setText(text)

    def from_list_delete(self, item):
        i = self.from_list.indexOfTopLevelItem(item)
        self.pay_from.pop(i)
        self.redraw_from_list()
        self.update_fee()

    def from_list_menu(self, position):
        item = self.from_list.itemAt(position)
        if not item:
            return
        menu = QMenu()
        menu.addAction(_("Remove"), lambda: self.from_list_delete(item))
        menu.exec_(self.from_list.viewport().mapToGlobal(position))

    def set_pay_from(self, coins):
        self.pay_from = list(coins)
        self.redraw_from_list()

    def redraw_from_list(self):
        self.from_list.clear()
        self.from_label.setHidden(len(self.pay_from) == 0)
        self.from_list.setHidden(len(self.pay_from) == 0)

        def format(x):
            h = x['prevout_hash']
            return '{}...{}:{:d}\t{}'.format(h[0:10], h[-10:],
                                             x['prevout_n'], x['address'])

        for item in self.pay_from:
            self.from_list.addTopLevelItem(QTreeWidgetItem( [format(item), self.format_amount(item['value']) ]))

    def get_contact_payto(self, key):
        _type, label = self.contacts.get(key)
        return label + '  <' + key + '>' if _type == 'address' else key

    def update_completions(self):
        l = [self.get_contact_payto(key) for key in self.contacts.keys()]
        self.completions.setStringList(l)

    def protected(func):
        '''Password request wrapper.  The password is passed to the function
        as the 'password' named argument.  "None" indicates either an
        unencrypted wallet, or the user cancelled the password request.
        An empty input is passed as the empty string.'''
        def request_password(self, *args, **kwargs):
            parent = self.top_level_window()
            password = None
            on_pw_cancel = kwargs.pop('on_pw_cancel', None)
            while self.wallet.has_password():
                password = self.password_dialog(parent=parent)
                if password is None:
                    # User cancelled password input
                    if callable(on_pw_cancel):
                        on_pw_cancel()
                    return
                try:
                    self.wallet.check_password(password)
                    break
                except Exception as e:
                    self.show_error(str(e), parent=parent)
                    continue

            kwargs['password'] = password
            return func(self, *args, **kwargs)
        return request_password

    def read_send_tab(self, preview=False):
        bch_outputs = []
        selected_slp_coins = []
        opreturn_message = self.message_opreturn_e.text() if self.config.get('enable_opreturn') else None
        if self.slp_token_id:
            if self.slp_amount_e.get_amount() == 0 or self.slp_amount_e.get_amount() is None:
                self.show_message(_("No SLP token amount provided."))
                return
            try:
                """ Guard against multiline 'Pay To' field """
                if self.payto_e.is_multiline():
                    self.show_error(_("Too many receivers listed.\n\nCurrently this wallet only supports a single SLP token receiver."))
                    return
                """ Guard against bad address encoding """
                if not self.payto_e.payto_address:
                    self.show_error(_("Enter SLP address."))
                    return
                """ Require SLPADDR prefix in 'Pay To' field. """
                if networks.net.SLPADDR_PREFIX not in self.payto_e.address_string_for_slp_check:
                    self.show_error(_("Address provided is not in SLP Address format.\n\nThe address should be encoded using 'simpleledger:' or 'slptest:' URI prefix."))
                    return
                amt = self.slp_amount_e.get_amount()
                selected_slp_coins, slp_op_return_msg = SlpCoinChooser.select_coins(self.wallet, self.slp_token_id, amt, self.config)
                if slp_op_return_msg:
                    bch_outputs = [ slp_op_return_msg ]
            except OPReturnTooLarge as e:
                self.show_error(str(e))
                return
            except OPReturnError as e:
                self.show_error(str(e))
                return

        isInvoice= False

        if self.payment_request and self.payment_request.has_expired():
            self.show_error(_('Payment request has expired'))
            return
        label = self.message_e.text()

        if self.payment_request:
            if self.slp_token_id:
                self.show_error('BIP-70 Payment requests are not yet working for SLP tokens.')
                return
            isInvoice = True
            bch_outputs.extend(self.payment_request.get_outputs())
        else:
            errors = self.payto_e.get_errors()
            if errors:
                self.show_warning(_("Invalid lines found:") + "\n\n" + '\n'.join([ _("Line #") + str(x[0]+1) + ": " + x[1] for x in errors]))
                return
            if self.slp_token_id:
                _type, _addr = self.payto_e.payto_address
                bch_outputs.append((_type, _addr, 546))

            if self.payto_e.is_alias and not self.payto_e.validated:
                alias = self.payto_e.toPlainText()
                msg = _('WARNING: the alias "{}" could not be validated via an additional '
                        'security check, DNSSEC, and thus may not be correct.').format(alias) + '\n'
                msg += _('Do you wish to continue?')
                if not self.question(msg):
                    return

        coins = self.get_coins(isInvoice=isInvoice)

        """ SLP: Add an additional token change output """
        if self.slp_token_id:
            change_addr = None
            token_outputs = slp.SlpMessage.parseSlpOutputScript(bch_outputs[0][1]).op_return_fields['token_output']
            if len(token_outputs) > 1 and len(bch_outputs) - 1 < len(token_outputs):
                """ start of logic copied from wallet.py """
                addrs = self.wallet.get_change_addresses()[-self.wallet.gap_limit_for_change:]
                if self.wallet.use_change and addrs:
                    # New change addresses are created only after a few
                    # confirmations.  Select the unused addresses within the
                    # gap limit; if none take one at random
                    change_addrs = [addr for addr in addrs if
                                    self.wallet.get_num_tx(addr) == 0]
                    if not change_addrs:
                        import random
                        change_addrs = [random.choice(addrs)]
                        change_addr = change_addrs[0]
                    elif len(change_addrs) > 1:
                        change_addr = change_addrs[1]
                    else:
                        change_addr = change_addrs[0]
                else:
                    change_addr = coins[0]['address']
                bch_outputs.append((TYPE_ADDRESS, change_addr, 546))

        # add normal BCH amounts
        if not self.payment_request and self.amount_e.get_amount():
            bch_outputs.extend(self.payto_e.get_outputs(self.max_button.isChecked()))

        """ Only Allow OP_RETURN if SLP is disabled. """
        if not self.slp_token_id:
            try:
                # handle op_return if specified and enabled
                opreturn_message = self.message_opreturn_e.text()
                if opreturn_message:
                    if self.opreturn_rawhex_cb.isChecked():
                        bch_outputs.append(self.output_for_opreturn_rawhex(opreturn_message))
                    else:
                        bch_outputs.append(self.output_for_opreturn_stringdata(opreturn_message))
            except OPReturnTooLarge as e:
                self.show_error(str(e))
                return
            except OPReturnError as e:
                self.show_error(str(e))
                return


        if not bch_outputs:
            self.show_error(_('Enter receiver address (No BCH outputs).'))
            return

        for _type, addr, amount in bch_outputs:
            if amount is None:
                self.show_error(_('Invalid Amount'))
                return

        freeze_fee = self.fee_e.isVisible() and self.fee_e.isModified() and (self.fee_e.text() or self.fee_e.hasFocus())
        fee = self.fee_e.get_amount() if freeze_fee else None
        return bch_outputs, fee, label, coins, selected_slp_coins

    _cointext_popup_kill_tab_changed_connection = None
    def do_cointext(self):
        ''' This is called by the cointext button 'clicked' signal and it
        initiates the processing of the cointext URL.  This should only be
        called if self.payto_e.cointext is not None, otherwise it will do
        nothing. '''
        if self.payto_e.cointext and not self.payment_request:
            if self.gui_object.warn_if_no_network(self):
                return
            phone = self.payto_e.cointext
            sats = self.amount_e.get_amount()
            if sats:
                url = "https://pay.cointext.io/p/{}/{}".format(phone, sats)
                def get_cointext_pr():
                    # Runs in thread
                    self.print_error("CoinText URL", url)
                    pr = paymentrequest.get_payment_request(url)  # raises on error
                    return pr
                def on_success(pr):
                    # Runs in main thread
                    if pr:
                        if pr.error:
                            self.print_error("CoinText ERROR", pr.error)
                            self.show_error(_("There was an error processing the CoinText. Please check the phone number and try again."))
                            return
                        self.print_error("CoinText RESULT", repr(pr))
                        self.prepare_for_payment_request()
                        def show_popup():
                            if not self.send_button.isVisible():
                                # likely a watching-only wallet, in which case
                                # showing the popup label for the send button
                                # leads to unspecified position for the button
                                return
                            show_it = partial(
                                        ShowPopupLabel,
                                        text=_("Please review payment before sending CoinText"),
                                        target=self.send_button, timeout=15000.0,
                                        name="CoinTextPopup",
                                        pointer_position=PopupWidget.LeftSide,
                                        activation_hides=True, track_target=True,
                                        dark_mode = ColorScheme.dark_scheme
                            )
                            if not self._cointext_popup_kill_tab_changed_connection:
                                # this ensures that if user changes tabs, the popup dies
                                # ... it is only connected once per instance lifetime
                                self._cointext_popup_kill_tab_changed_connection = self.tabs.currentChanged.connect(lambda: KillPopupLabel("CoinTextPopup"))
                            QTimer.singleShot(0, show_it)
                        pr.request_ok_callback = show_popup
                        self.on_pr(pr)
                def on_error(exc):
                    self.print_error("CoinText EXCEPTION", repr(exc))
                    self.on_error(exc)
                WaitingDialog(self.top_level_window(),
                              _("Retrieving CoinText info, please wait ..."),
                              get_cointext_pr, on_success, on_error)
            else:
                self.show_error(_('CoinText: Please specify an amount'))

    def do_preview(self):
        self.do_send(preview = True)

    def do_send(self, preview = False):
        if run_hook('abort_send', self):
            return

        r = self.read_send_tab(preview=preview)

        if not r:
            return
        outputs, fee, tx_desc, coins, slp_coins = r

        if self.slp_token_id:
            try:
                self.wallet.check_sufficient_slp_balance(slp.SlpMessage.parseSlpOutputScript(outputs[0][1]), self.config)
            except slp.SlpInvalidOutputMessage:
                self.show_message(_("No token outputs available.\n\nIf you have unconfirmed tokens wait 1 confirmation or turn off 'Spend only confirmed coins' in preferences, and try again."))
                return
            except NotEnoughFundsSlp:
                self.show_message(_("Token balance too low."))
                return
            except NotEnoughUnfrozenFundsSlp:
                self.show_message(_("Unfrozen SLP token balance is too low.  Unfreeze some of the token coins associated with with this token."))
                return

        try:
            tx = self.wallet.make_unsigned_transaction(coins, outputs, self.config, fee, mandatory_coins=slp_coins)
        except NotEnoughFunds:
            self.show_message(_("Insufficient BCH balance"))
            return
        except ExcessiveFee:
            self.show_message(_("Your fee is too high.  Max is 50 sat/byte."))
            return
        except BaseException as e:
            traceback.print_exc(file=sys.stdout)
            self.show_message(str(e))
            return

        amount = tx.output_value() if self.max_button.isChecked() else sum(map(lambda x:x[2], outputs))
        fee = tx.get_fee()

        #if fee < self.wallet.relayfee() * tx.estimated_size() / 1000 and tx.requires_fee(self.wallet):
            #self.show_error(_("This transaction requires a higher fee, or it will not be propagated by the network"))
            #return

        if preview:
            self.show_transaction(tx, tx_desc)
            return

        # confirmation dialog
        if self.slp_token_id:
            slp_amt_str = format_satoshis_plain_nofloat(self.slp_amount_e.get_amount(), self.wallet.token_types.get(self.slp_token_id)['decimals'])
            slp_name = self.wallet.token_types[self.slp_token_id]['name']
            msg = [
                _("BCH amount to be sent") + ": " + self.format_amount_and_units(amount),
                "\nToken amount to be sent" + ": " + slp_amt_str + " " + slp_name,
                _("\nMining fee") + ": " + self.format_amount_and_units(fee),
            ]
        else:
            msg = [
                _("\nAmount to be sent") + ": " + self.format_amount_and_units(amount),
                _("\nMining fee") + ": " + self.format_amount_and_units(fee),
            ]

        x_fee = run_hook('get_tx_extra_fee', self.wallet, tx)
        if x_fee:
            x_fee_address, x_fee_amount = x_fee
            msg.append( _("\nAdditional fees") + ": " + self.format_amount_and_units(x_fee_amount) )

        confirm_rate = 2 * self.config.max_fee_rate()

        # IN THE FUTURE IF WE WANT TO APPEND SOMETHING IN THE MSG ABOUT THE FEE, CODE IS COMMENTED OUT:
        #if fee > confirm_rate * tx.estimated_size() / 1000:
        #    msg.append(_('Warning') + ': ' + _("The fee for this transaction seems unusually high."))

        if (fee < (tx.estimated_size())):
            msg.append(_('\nWarning') + ': ' + _("You're using a fee of less than 1.0 sats/B. It may take a very long time to confirm."))
            tx.ephemeral['warned_low_fee_already'] = True

        if self.config.get('enable_opreturn') and self.message_opreturn_e.text():
            msg.append(_("\nYou are using an OP_RETURN message. This gets permanently written to the blockchain."))

        if self.wallet.has_password():
            msg.append("")
            msg.append(_("\nEnter your password to proceed"))
            password = self.password_dialog('\n'.join(msg))
            if not password:
                return
        else:
            msg.append(_('\nProceed?'))
            password = None
            if not self.question('\n'.join(msg)):
                return

        def sign_done(success):
            if success:
                if not tx.is_complete():
                    self.show_transaction(tx, tx_desc)
                    self.do_clear()
                else:
                    self.broadcast_transaction(tx, tx_desc)
        self.sign_tx_with_password(tx, sign_done, password)

    @protected
    def sign_tx(self, tx, callback, password, *, slp_coins_to_burn=None):
        self.sign_tx_with_password(tx, callback, password, slp_coins_to_burn=slp_coins_to_burn)

    def sign_tx_with_password(self, tx, callback, password, *, slp_coins_to_burn=None):
        '''Sign the transaction in a separate thread.  When done, calls
        the callback with a success code of True or False.
        '''

        # check transaction SLP validity before signing
        try:
            assert SlpTransactionChecker.check_tx_slp(self.wallet, tx, coins_to_burn=slp_coins_to_burn)
        except (Exception, AssertionError) as e:
            self.show_warning(str(e))
            return

        # call hook to see if plugin needs gui interaction
        run_hook('sign_tx', self, tx)

        def on_signed(result):
            callback(True)
        def on_failed(exc_info):
            self.on_error(exc_info)
            callback(False)

        if self.tx_external_keypairs:
            task = partial(Transaction.sign, tx, self.tx_external_keypairs)
        else:
            task = partial(self.wallet.sign_transaction, tx, password)
        WaitingDialog(self, _('Signing transaction...'), task,
                      on_signed, on_failed)

    def broadcast_transaction(self, tx, tx_desc):

        def broadcast_thread():
            # non-GUI thread
            status = False
            msg = "Failed"
            pr = self.payment_request
            if pr and pr.has_expired():
                self.payment_request = None
                return False, _("Payment request has expired")
            if pr:
                refund_address = self.wallet.get_receiving_addresses()[0]
                ack_status, ack_msg = pr.send_payment(str(tx), refund_address)
                msg = ack_msg
                if ack_status:
                    self.invoices.set_paid(pr, tx.txid())
                    self.invoices.save()
                    self.payment_request = None
                    status = True
            else:
                status, msg =  self.network.broadcast_transaction(tx)
            return status, msg

        # Check fee and warn if it's below 1.0 sats/B (and not warned already)
        fee = None
        try: fee = tx.get_fee()
        except: pass # no fee info available for tx
        # Check fee >= size otherwise warn. FIXME: If someday network relay
        # rules change to be other than 1.0 sats/B minimum, this code needs
        # to be changed.
        if (isinstance(fee, int) and tx.is_complete() and fee < len(str(tx))//2
                and not tx.ephemeral.get('warned_low_fee_already')):
            msg = _('Warning') + ': ' + _("You're using a fee of less than 1.0 sats/B. It may take a very long time to confirm.") + "\n\n" + _("Proceed?")
            if not self.question(msg, title = _("Low Fee")):
                return
        # /end fee check

        # Capture current TL window; override might be removed on return
        parent = self.top_level_window()

        if self.gui_object.warn_if_no_network(self):
            # Don't allow a useless broadcast when in offline mode. Previous to this we were getting an exception on broadcast.
            return
        elif not self.network.is_connected():
            # Don't allow a potentially very slow broadcast when obviously not connected.
            parent.show_error(_("Not connected"))
            return

        def broadcast_done(result):
            # GUI thread
            if result:
                status, msg = result
                if status:
                    buttons, copy_index, copy_link = [ _('Ok') ], None, ''
                    try: txid = tx.txid()  # returns None if not is_complete, but may raise potentially as well
                    except: txid = None
                    if txid is not None:
                        if tx_desc is not None:
                            self.wallet.set_label(txid, tx_desc)
                        copy_link = web.BE_URL(self.config, 'tx', txid)
                        if copy_link:
                            # tx is complete and there is a copy_link
                            buttons.insert(0, _("Copy link"))
                            copy_index = 0
                    if parent.show_message(_('Payment sent.') + '\n' + msg,
                                           buttons = buttons,
                                           defaultButton = buttons[-1],
                                           escapeButton = buttons[-1]) == copy_index:
                        # There WAS a 'Copy link' and they clicked it
                        self.copy_to_clipboard(copy_link, _("Block explorer link copied to clipboard"), self.top_level_window())
                    self.invoice_list.update()
                    self.do_clear()
                else:
                    if msg.startswith("error: "):
                        msg = msg.split(" ", 1)[-1] # take the last part, sans the "error: " prefix
                    parent.show_error(msg)

        WaitingDialog(self, _('Broadcasting transaction...'),
                      broadcast_thread, broadcast_done, self.on_error)

    def query_choice(self, msg, choices):
        # Needed by QtHandler for hardware wallets
        dialog = WindowModalDialog(self.top_level_window())
        clayout = ChoicesLayout(msg, choices)
        vbox = QVBoxLayout(dialog)
        vbox.addLayout(clayout.layout())
        vbox.addLayout(Buttons(OkButton(dialog)))
        result = dialog.exec_()
        dialog.setParent(None)
        if not result:
            return None
        return clayout.selected_index()

    def lock_amount(self, b):
        pass
        # the following is now not needed since slp dust amounts are now hard coded
        '''
        This if-statement was added for SLP around the following two lines
        in order to keep the amount field locked and Max button disabled
        when the payto field is edited when a token is selected.
        '''
        # if self.is_slp_wallet and self.token_type_combo.currentData():
        #     self.amount_e.setFrozen(True)
        #     self.max_button.setEnabled(False)

    def prepare_for_payment_request(self):
        self.show_send_tab()
        self.payto_e.cointext = None
        self.payto_e.is_pr = True
        for e in [self.payto_e, self.amount_e, self.message_e]:
            e.setFrozen(True)

        # Note: the below loop freezes all SLP widgets if present in the send
        # tab; redo this when BIP70 supports SLP token sends. -Calin
        for e in self.slp_send_tab_widgets:
            e.setDisabled(True)

        if self.is_slp_wallet:
            # force SLP token type to 0 for payment requests
            self.token_type_combo.setCurrentIndex(0)

        self.max_button.setDisabled(True)
        self.payto_e.setText(_("please wait..."))
        return True

    def delete_invoice(self, key):
        self.invoices.remove(key)
        self.invoice_list.update()

    def payment_request_ok(self):
        pr = self.payment_request
        key = self.invoices.add(pr)
        status = self.invoices.get_status(key)
        self.invoice_list.update()
        if status == PR_PAID:
            self.show_message("invoice already paid")
            self.do_clear()
            self.payment_request = None
            return
        self.payto_e.is_pr = True
        if not pr.has_expired():
            self.payto_e.setGreen()
        else:
            self.payto_e.setExpired()
        self.payto_e.setText(pr.get_requestor())
        self.amount_e.setText(format_satoshis_plain(pr.get_amount(), self.decimal_point))
        self.message_e.setText(pr.get_memo())
        # signal to set fee
        self.amount_e.textEdited.emit("")
        # New! Payment requests have an optional (may not be there!) attribute
        # 'request_ok_callback' which takes 0 args and is called on request ok
        # This facility was needed to do the CoinTextPopup label properly.
        cb = getattr(self.payment_request, 'request_ok_callback', None)
        if callable(cb):
            cb()

    def payment_request_error(self):
        request_error = self.payment_request and self.payment_request.error
        self.payment_request = None
        self.print_error("PaymentRequest error:", request_error)
        self.show_error(_("There was an error processing the payment request"), rich_text=False)
        self.do_clear()

    def on_pr(self, request):
        self.payment_request = request
        if self.payment_request.verify(self.contacts):
            self.payment_request_ok_signal.emit()
        else:
            self.payment_request_error_signal.emit()

    def pay_to_URI(self, URI):
        self.do_clear()
        if not URI:
            return
        try:
            out = web.parse_URI(URI, self.on_pr)
        except Exception as e:
            if 'ms-python' in URI:  # this is needed for visual studio code debugger
                return
            self.show_error(_('Invalid Address URI:') + '\n' + str(e))
            return
        self.show_send_tab()
        r = out.get('r')
        sig = out.get('sig')
        name = out.get('name')
        if r or (name and sig):
            self.prepare_for_payment_request()
            return
        scheme = out.get('scheme')
        address = out.get('address')
        amounts = out.get('amounts')
        label = out.get('label')
        message = out.get('message')
        op_return = out.get('op_return')
        op_return_raw = out.get('op_return_raw')

        # use label as description (not BIP21 compliant)
        if label and not message:
            message = label
        if address:
            self.payto_e.setText(URI.split('?')[0])
        if message:
            self.message_e.setText(message)
        if amounts:
            if scheme == networks.net.CASHADDR_PREFIX and 'bch' in amounts:
                self.amount_e.setAmount(amounts['bch']['amount'])
                self.amount_e.textEdited.emit("")
            elif self.is_slp_wallet and scheme == networks.net.SLPADDR_PREFIX:
                # pick first token in amounts
                tokenid = None
                for key in amounts:
                    if key != 'bch':
                        tokenid = key
                        index = 1
                        while index < self.token_type_combo.count():
                            self.token_type_combo.setCurrentIndex(index)
                            if self.token_type_combo.currentData() == tokenid:
                                break
                            index+=1
                        if index == self.token_type_combo.count():
                            self.token_type_combo.setCurrentIndex(0)
                            self.show_error(_("Token is not in your wallet, check that you have added this token in the 'Tokens' tab"))
                            return
                        self.slp_amount_e.setAmount(amounts[tokenid]['amount'] * pow(10, self.slp_amount_e.token_decimals))
                        self.slp_amount_e.textEdited.emit("")
                        break
                if tokenid == None and 'bch' in amounts:
                    self.amount_e.setAmount(amounts['bch']['amount'])
                    self.amount_e.textEdited.emit("")
                elif 'bch' in amounts:
                    self.amount_e.setAmount(amounts['bch']['amount'])
                    self.amount_e.textEdited.emit("")
                    self.slp_extra_bch_cb.setChecked(True)
                    self.slp_extra_bch_cb.clicked.emit()
            else:
                self.show_error("Unsupported URI prefix: " + scheme)

        if op_return:
            self.message_opreturn_e.setText(op_return)
            self.message_opreturn_e.setHidden(False)
            self.opreturn_rawhex_cb.setHidden(False)
            self.opreturn_rawhex_cb.setChecked(False)
            self.opreturn_label.setHidden(False)
        elif op_return_raw is not None:
            # 'is not None' allows blank value.
            # op_return_raw is secondary precedence to op_return
            if not op_return_raw:
                op_return_raw='empty'
            self.message_opreturn_e.setText(op_return_raw)
            self.message_opreturn_e.setHidden(False)
            self.opreturn_rawhex_cb.setHidden(False)
            self.opreturn_rawhex_cb.setChecked(True)
            self.opreturn_label.setHidden(False)
        elif not self.config.get('enable_opreturn'):
            self.message_opreturn_e.setText('')
            self.message_opreturn_e.setHidden(True)
            self.opreturn_rawhex_cb.setHidden(True)
            self.opreturn_label.setHidden(True)

    def do_clear(self):
        ''' Clears the send tab, reseting its UI state to its initiatial state.'''
        for e in [self.payto_e, self.message_e, self.amount_e, self.fiat_send_e, self.fee_e, self.message_opreturn_e]:
            e.setText('')
            e.setFrozen(False)
        self.max_button.setDisabled(False)
        KillPopupLabel("CoinTextPopup")  # just in case it was alive
        self.max_button.setChecked(False)
        self.not_enough_funds = False
        self.op_return_toolong = False
        self.payment_request = None
        self.payto_e.cointext = None
        self.payto_e.is_pr = False
        self.opreturn_rawhex_cb.setChecked(False)
        self.set_pay_from([])
        self.tx_external_keypairs = {}
        self.message_opreturn_e.setVisible(self.config.get('enable_opreturn', False))
        self.opreturn_rawhex_cb.setVisible(self.config.get('enable_opreturn', False))
        self.opreturn_label.setVisible(self.config.get('enable_opreturn', False))
        self.update_status()
        self.amount_e.setHidden(False)
        self.amount_label.setHidden(False)
        if self.is_slp_wallet:
            self.not_enough_funds_slp = False
            self.not_enough_unfrozen_funds_slp = False
            for e in self.slp_send_tab_widgets:
                e.setDisabled(False)
            self.slp_amount_e.setText('')
            self.token_type_combo.setCurrentIndex(0)
            self.on_slptok() # resets parts of the send tab to initial state
        run_hook('do_clear', self)

    def set_frozen_state(self, addrs, freeze):
        self.wallet.set_frozen_state(addrs, freeze)
        self.address_list.update()
        self.utxo_list.update()
        self.update_fee()

    def set_frozen_coin_state(self, utxos, freeze):
        self.wallet.set_frozen_coin_state(utxos, freeze)
        self.utxo_list.update()
        self.update_fee()

    def create_converter_tab(self):

        source_address = QLineEdit()
        cash_address = ButtonsLineEdit()
        cash_address.addCopyButton()
        cash_address.setReadOnly(True)
        legacy_address = ButtonsLineEdit()
        legacy_address.addCopyButton()
        legacy_address.setReadOnly(True)
        slp_address = ButtonsLineEdit()
        slp_address.setReadOnly(True)
        slp_address.addCopyButton()
        widgets = [
            (cash_address, Address.FMT_CASHADDR),
            (legacy_address, Address.FMT_LEGACY),
            (slp_address, Address.FMT_SLPADDR)
        ]

        def convert_address():
            try:
                addr = Address.from_string(source_address.text().strip())
            except:
                addr = None
            for widget, fmt in widgets:
                if addr:
                    widget.setText(addr.to_full_string(fmt))
                else:
                    widget.setText('')

        source_address.textChanged.connect(convert_address)

        w = QWidget()
        grid = QGridLayout()
        grid.setSpacing(15)
        grid.setColumnStretch(1, 2)
        grid.setColumnStretch(2, 1)

        label = QLabel(_('&Address to convert'))
        label.setBuddy(source_address)
        grid.addWidget(label, 0, 0)
        grid.addWidget(source_address, 0, 1)

        label = QLabel(_('&Cash address'))
        label.setBuddy(cash_address)
        grid.addWidget(label, 1, 0)
        grid.addWidget(cash_address, 1, 1)

        label = QLabel(_('&Legacy address'))
        label.setBuddy(legacy_address)
        grid.addWidget(label, 2, 0)
        grid.addWidget(legacy_address, 2, 1)
        grid.addWidget(QLabel(_('SLP address')), 3, 0)
        grid.addWidget(slp_address, 3, 1)
        w.setLayout(grid)

        label = WWLabel(_(
            "This tool helps convert between address formats for Bitcoin "
            "Cash addresses.\nYou are encouraged to use the 'Cash address' "
            "format."
        ))

        vbox = QVBoxLayout()
        vbox.addWidget(label)
        vbox.addWidget(w)
        vbox.addStretch(1)

        w = QWidget()
        w.setLayout(vbox)

        return w

    def create_list_tab(self, l, list_header=None):
        class ListTab(QWidget):
            def showEvent(self, e):
                super().showEvent(e)
                if self.main_window.is_slp_wallet:
                    self.main_window.toggle_cashaddr(2, True)
                else:
                    self.main_window.toggle_cashaddr(1, True)

        w = ListTab()
        w.main_window = self
        w.searchable_list = l
        vbox = QVBoxLayout()
        w.setLayout(vbox)
        vbox.setContentsMargins(0, 0, 0, 0)
        vbox.setSpacing(0)
        if list_header:
            hbox = QHBoxLayout()
            for b in list_header:
                hbox.addWidget(b)
            hbox.addStretch()
            vbox.addLayout(hbox)
        vbox.addWidget(l)
        return w

    def create_addresses_tab(self):
        from .address_list import AddressList
        self.address_list = l = AddressList(self)
        self.cashaddr_toggled_signal.connect(l.update)
        return self.create_list_tab(l)

    def create_utxo_tab(self):
        from .utxo_list import UTXOList
        self.utxo_list = l = UTXOList(self)
        self.cashaddr_toggled_signal.connect(l.update)
        return self.create_list_tab(l)

    def create_slp_mgt_tab(self):
        self.create_token_dialog = None
        from .slp_mgt import SlpMgt
        self.token_list = l = SlpMgt(self)
        w = self.create_list_tab(l)
        vbox = w.layout()
        vbox.setSpacing(10)
        create_button = b = QPushButton(_("Create New Token"))
        create_button.setAutoDefault(False)
        create_button.setDefault(False)
        b.clicked.connect(self.show_create_token_dialog)
        vbox.addWidget(create_button)
        w.setLayout(vbox)
        return w

    def show_create_token_dialog(self):
        c, u, x = self.wallet.get_balance()
        bal = c + u - self.wallet.get_slp_locked_balance()
        if bal < 1000:
            self.receive_tab.low_balance_warning_shown = True
            self.show_warning("Low BCH balance.\n\nBefore creating a new token you must add Bitcoin Cash to this wallet.  We recommend a minimum of 0.0001 BCH to get started.\n\nSend BCH to the address displayed in the 'Receive' tab.")
            self.show_receive_tab()
            self.toggle_cashaddr(1, True)
            return
        try:
            self.create_token_dialog.show()
            self.create_token_dialog.raise_()
            self.create_token_dialog.activateWindow()
        except AttributeError:
            self.create_token_dialog = d = SlpCreateTokenGenesisDialog(self,)

    def create_contacts_tab(self):
        from .contact_list import ContactList
        self.contact_list = l = ContactList(self)
        self.cashaddr_toggled_signal.connect(l.update)
        return self.create_list_tab(l)

    def remove_address(self, addr):
        if self.question(_("Do you want to remove {} from your wallet?"
                           .format(addr.to_ui_string()))):
            self.wallet.delete_address(addr)
            self.update_tabs()
            self.update_status()
            self.clear_receive_tab()

    def get_coins(self, isInvoice = False):
        if self.pay_from:
            return self.pay_from
        else:
            return self.wallet.get_spendable_coins(None, self.config, isInvoice)

    def get_slp_coins(self, isInvoice = False):
        return self.wallet.get_slp_spendable_coins(self.slp_token_id, None, self.config, isInvoice)

    def spend_coins(self, coins):
        self.set_pay_from(coins)
        self.show_send_tab()
        self.update_fee()

    def paytomany(self):
        self.show_send_tab()
        self.do_clear()
        self.payto_e.paytomany()
        msg = '\n'.join([
            _('Enter a list of outputs in the \'Pay to\' field.'),
            _('One output per line.'),
            _('Format: address, amount'),
            _('You may load a CSV file using the file icon.')
        ])
        self.show_message(msg, title=_('Pay to many'))

    def payto_contacts(self, labels):
        paytos = [self.get_contact_payto(label) for label in labels]
        self.show_send_tab()
        if len(paytos) == 1:
            self.payto_e.setText(paytos[0])
            self.amount_e.setFocus()
        else:
            text = "\n".join([payto + ", 0" for payto in paytos])
            self.payto_e.setText(text)
            self.payto_e.setFocus()

    def set_contact(self, label, address):
        if not Address.is_valid(address):
            self.show_error(_('Invalid Address'))
            self.contact_list.update()  # Displays original unchanged value
            return False
        old_entry = self.contacts.get(address, None)
        self.contacts[address] = ('address', label)
        self.contact_list.update()
        self.history_list.update()
        self.history_updated_signal.emit() # inform things like address_dialog that there's a new history
        self.update_completions()

        # The contact has changed, update any addresses that are displayed with the old information.
        run_hook('update_contact', address, self.contacts[address], old_entry)
        return True

    def delete_contacts(self, addresses):
        contact_str = " + ".join(addresses) if len(addresses) <= 3 else _("{} contacts").format(len(addresses))
        if not self.question(_("Remove {} from your list of contacts?")
                             .format(contact_str)):
            return
        removed_entries = []
        for address in addresses:
            if address in self.contacts.keys():
                removed_entries.append((address, self.contacts[address]))
            self.contacts.pop(address)

        self.history_list.update()
        self.history_updated_signal.emit() # inform things like address_dialog that there's a new history
        self.contact_list.update()
        self.update_completions()
        run_hook('delete_contacts', removed_entries)

    def add_token_type(self, token_class, token_id, token_name, decimals_divisibility, *, error_callback=None, show_errors=True, allow_overwrite=False):
        if error_callback is None:
            error_callback = self.show_error

        token_name = token_name.strip()

        # Check for duplication error
        d = self.wallet.token_types.get(token_id)
        if not (d is None or allow_overwrite):
            if show_errors:
                error_callback(_('Token with this hash id exists already'))
            return False
        for tid, d in self.wallet.token_types.items():
            if d['name'] == token_name and tid != token_id:
                token_name = token_name + "-" + token_id[:3]
                break

        #Hash id validation
        hexregex='^[a-fA-F0-9]+$'
        gothex=re.match(hexregex,token_id)
        if gothex is None or len(token_id) is not 64:
            if show_errors:
                error_callback(_('Invalid Hash_Id'))
            return False

        #token name validation
        if len(token_name) < 1 or len(token_name)> 20:
            if show_errors:
                error_callback(_('Token name should be 1-20 characters'))
            return False


        new_entry=dict({'class':token_class,'name':token_name,'decimals':decimals_divisibility})
        if token_class == "SLP65":
            new_entry['group_id'] = "?"

        self.wallet.add_token_type(token_id, new_entry)

        self.token_list.update()
        self.update_token_type_combo()
        self.slp_history_list.update()
        self.wallet.save_transactions(True)
        return True

    def delete_slp_token(self, token_ids):
        if not self.question(_("Remove {} from your list of tokens?")
                             .format(" + ".join(token_ids))):
            return

        for tid in token_ids:
            self.wallet.token_types.pop(tid)

        self.token_list.update()
        self.update_token_type_combo()
        self.slp_history_list.update()
        self.wallet.save_transactions(True)

    def show_invoice(self, key):
        pr = self.invoices.get(key)
        pr.verify(self.contacts)
        self.show_pr_details(pr)

    def show_pr_details(self, pr):
        key = pr.get_id()
        d = WindowModalDialog(self.top_level_window(), _("Invoice"))
        vbox = QVBoxLayout(d)
        grid = QGridLayout()
        grid.addWidget(QLabel(_("Requestor") + ':'), 0, 0)
        grid.addWidget(QLabel(pr.get_requestor()), 0, 1)
        grid.addWidget(QLabel(_("Amount") + ':'), 1, 0)
        outputs_str = '\n'.join(map(lambda x: self.format_amount(x[2])+ self.base_unit() + ' @ ' + x[1].to_ui_string(), pr.get_outputs()))
        grid.addWidget(QLabel(outputs_str), 1, 1)
        expires = pr.get_expiration_date()
        grid.addWidget(QLabel(_("Memo") + ':'), 2, 0)
        grid.addWidget(QLabel(pr.get_memo()), 2, 1)
        grid.addWidget(QLabel(_("Signature") + ':'), 3, 0)
        grid.addWidget(QLabel(pr.get_verify_status()), 3, 1)
        if expires:
            grid.addWidget(QLabel(_("Expires") + ':'), 4, 0)
            grid.addWidget(QLabel(format_time(expires)), 4, 1)
        vbox.addLayout(grid)
        weakD = Weak.ref(d)
        def do_export():
            fn = self.getSaveFileName(_("Save invoice to file"), "*.bip70")
            if not fn:
                return
            with open(fn, 'wb') as f:
                data = f.write(pr.raw)
            self.show_message(_('Invoice saved as' + ' ' + fn))
        exportButton = EnterButton(_('Save'), do_export)
        def do_delete():
            if self.question(_('Delete invoice?')):
                self.invoices.remove(key)
                self.history_list.update()
                self.history_updated_signal.emit() # inform things like address_dialog that there's a new history
                self.invoice_list.update()
                d = weakD()
                if d: d.close()
        deleteButton = EnterButton(_('Delete'), do_delete)
        vbox.addLayout(Buttons(exportButton, deleteButton, CloseButton(d)))
        d.exec_()
        d.setParent(None) # So Python can GC

    def do_pay_invoice(self, key):
        pr = self.invoices.get(key)
        self.payment_request = pr
        self.prepare_for_payment_request()
        pr.error = None  # this forces verify() to re-run
        if pr.verify(self.contacts):
            self.payment_request_ok()
        else:
            self.payment_request_error()

    def create_console_tab(self):
        from .console import Console
        self.console = console = Console(wallet=self.wallet)
        return console

    def update_console(self):
        console = self.console
        console.history = self.config.get("console-history",[])
        console.history_index = len(console.history)

        console.updateNamespace({'wallet' : self.wallet,
                                 'network' : self.network,
                                 'plugins' : self.gui_object.plugins,
                                 'window': self})
        console.updateNamespace({'util' : util, 'bitcoin':bitcoin})

        set_json = Weak(self.console.set_json)
        c = commands.Commands(self.config, self.wallet, self.network, lambda: set_json(True))
        methods = {}
        password_getter = Weak(self.password_dialog)
        def mkfunc(f, method):
            return lambda *args, **kwargs: f(method, *args, password_getter=password_getter,
                                             **kwargs)
        for m in dir(c):
            if m[0]=='_' or m in ['network','wallet','config']: continue
            methods[m] = mkfunc(c._run, m)

        console.updateNamespace(methods)

    def create_status_bar(self):

        sb = QStatusBar()
        sb.setFixedHeight(35)
        qtVersion = qVersion()

        self.balance_label = QLabel("")
        sb.addWidget(self.balance_label)

        self.addr_format_label = QLabel("")
        sb.addPermanentWidget(self.addr_format_label)

        self.search_box = QLineEdit()
        self.search_box.textChanged.connect(self.do_search)
        self.search_box.hide()
        sb.addPermanentWidget(self.search_box)

        self.update_available_button = StatusBarButton(QIcon(":icons/electron-cash-update.svg"), _("Update available, click for details"), lambda: self.gui_object.show_update_checker(self, skip_check=True))
        self.update_available_button.setStatusTip(_("An Electron Cash update is available"))
        sb.addPermanentWidget(self.update_available_button)
        self.update_available_button.setVisible(bool(self.gui_object.new_version_available))  # if hidden now gets unhidden by on_update_available when a new version comes in

        self.lock_icon = QIcon()
        self.password_button = StatusBarButton(self.lock_icon, _("Password"), self.change_password_dialog )
        sb.addPermanentWidget(self.password_button)

        self.addr_converter_button = StatusBarButton(
            self.cashaddr_icon(),
            _("Toggle CashAddr Display"),
            self.toggle_cashaddr_status_bar
        )
        sb.addPermanentWidget(self.addr_converter_button)

        sb.addPermanentWidget(StatusBarButton(QIcon(":icons/preferences.svg"), _("Preferences"), self.settings_dialog ) )
        self.seed_button = StatusBarButton(QIcon(":icons/seed.png"), _("Seed"), self.show_seed_dialog )
        sb.addPermanentWidget(self.seed_button)
        weakSelf = Weak(self)
        gui_object = self.gui_object
        self.status_button = StatusBarButton(QIcon(":icons/status_disconnected.svg"), _("Network"), lambda: gui_object.show_network_dialog(weakSelf))
        sb.addPermanentWidget(self.status_button)
        run_hook('create_status_bar', sb)
        self.setStatusBar(sb)

    def on_update_available(self, b):
        self.update_available_button.setVisible(bool(b))

        # The popup label won't really be shown unless this window is
        # on top.. but regardless we give each label a unique internal name
        # so they dont interfere with each other.
        lblName = "UpdateAvailable_" + self.diagnostic_name()

        if b:
            ShowPopupLabel(name = lblName,
                           text="<center><b>{}</b><br><small>{}</small></center>".format(_("Update Available"),_("Click for details")),
                           target=self.update_available_button,
                           timeout=20000, onClick=self.update_available_button.click,
                           onRightClick=self.update_available_button.click,
                           dark_mode = ColorScheme.dark_scheme)
        else:
            # Immediately kills any extant labels
            KillPopupLabel(lblName)

    def update_lock_icon(self):
        icon = QIcon(":icons/lock.svg") if self.wallet.has_password() else QIcon(":icons/unlock.svg")
        tip = _('Wallet Password') + ' - '
        tip +=  _('Enabled') if self.wallet.has_password() else _('Disabled')
        self.password_button.setIcon(icon)
        self.password_button.setStatusTip(tip)

    def update_buttons_on_seed(self):
        self.seed_button.setVisible(self.wallet.has_seed())
        self.password_button.setVisible(self.wallet.can_change_password())
        is_cointext = bool(self.payto_e.cointext)
        if is_cointext and self.slp_token_id:
            self.token_type_combo.setCurrentIndex(0)
        self.send_button.setVisible(not self.wallet.is_watching_only() and not is_cointext)
        self.preview_button.setVisible(not is_cointext)
        self.cointext_button.setVisible(is_cointext)

    def change_password_dialog(self):
        from .password_dialog import ChangePasswordDialog
        d = ChangePasswordDialog(self.top_level_window(), self.wallet)
        ok, password, new_password, encrypt_file = d.run()
        if not ok:
            return
        try:
            self.wallet.update_password(password, new_password, encrypt_file)
        except BaseException as e:
            self.show_error(str(e))
            return
        except:
            traceback.print_exc(file=sys.stdout)
            self.show_error(_('Failed to update password'))
            return
        msg = _('Password was updated successfully') if new_password else _('Password is disabled, this wallet is not protected')
        self.show_message(msg, title=_("Success"))
        self.update_lock_icon()

    def toggle_search(self):
        self.search_box.setHidden(not self.search_box.isHidden())
        if not self.search_box.isHidden():
            self.search_box.setFocus(1)
        else:
            self.do_search('')

    def do_search(self, t):
        tab = self.tabs.currentWidget()
        if hasattr(tab, 'searchable_list'):
            tab.searchable_list.filter(t)

    def new_contact_dialog(self):
        d = WindowModalDialog(self.top_level_window(), _("New Contact"))
        vbox = QVBoxLayout(d)
        vbox.addWidget(QLabel(_('New Contact') + ':'))
        grid = QGridLayout()
        line1 = QLineEdit()
        line1.setFixedWidth(280)
        line2 = QLineEdit()
        line2.setFixedWidth(280)
        grid.addWidget(QLabel(_("Address")), 1, 0)
        grid.addWidget(line1, 1, 1)
        grid.addWidget(QLabel(_("Name")), 2, 0)
        grid.addWidget(line2, 2, 1)
        vbox.addLayout(grid)
        vbox.addLayout(Buttons(CancelButton(d), OkButton(d)))
        if d.exec_():
            self.set_contact(line2.text(), line1.text())

    def show_master_public_keys(self):
        dialog = WindowModalDialog(self.top_level_window(), _("Wallet Information"))
        dialog.setMinimumSize(500, 100)
        mpk_list = self.wallet.get_master_public_keys()
        vbox = QVBoxLayout()
        wallet_type = self.wallet.storage.get('wallet_type', '')
        grid = QGridLayout()
        basename = os.path.basename(self.wallet.storage.path)
        grid.addWidget(QLabel(_("Wallet name")+ ':'), 0, 0)
        grid.addWidget(QLabel(basename), 0, 1)
        grid.addWidget(QLabel(_("Wallet type")+ ':'), 1, 0)
        grid.addWidget(QLabel(wallet_type), 1, 1)
        grid.addWidget(QLabel(_("Script type")+ ':'), 2, 0)
        grid.addWidget(QLabel(self.wallet.txin_type), 2, 1)
        vbox.addLayout(grid)
        if self.wallet.is_deterministic():
            mpk_text = ShowQRTextEdit()
            mpk_text.setMaximumHeight(150)
            mpk_text.addCopyButton()
            def show_mpk(index):
                mpk_text.setText(mpk_list[index])
            # only show the combobox in case multiple accounts are available
            if len(mpk_list) > 1:
                def label(key):
                    if isinstance(self.wallet, Multisig_Wallet):
                        return _("cosigner") + ' ' + str(key+1)
                    return ''
                labels = [label(i) for i in range(len(mpk_list))]
                on_click = lambda clayout: show_mpk(clayout.selected_index())
                labels_clayout = ChoicesLayout(_("Master Public Keys"), labels, on_click)
                vbox.addLayout(labels_clayout.layout())
            else:
                vbox.addWidget(QLabel(_("Master Public Key")))
            show_mpk(0)
            vbox.addWidget(mpk_text)
        vbox.addStretch(1)
        vbox.addLayout(Buttons(CloseButton(dialog)))
        dialog.setLayout(vbox)
        dialog.exec_()

    def remove_wallet(self):
        if self.question('\n'.join([
                _('Delete wallet file?'),
                "%s"%self.wallet.storage.path,
                _('If your wallet contains funds, make sure you have saved its seed.')])):
            self._delete_wallet()

    @protected
    def _delete_wallet(self, password):
        wallet_path = self.wallet.storage.path
        basename = os.path.basename(wallet_path)
        r = self.gui_object.daemon.delete_wallet(wallet_path)  # implicitly also calls stop_wallet
        self.update_recently_visited(wallet_path) # this ensures it's deleted from the menu
        if r:
            self.show_error(_("Wallet removed: {}").format(basename))
        else:
            self.show_error(_("Wallet file not found: {}").format(basename))
        self.close()

    @protected
    def show_seed_dialog(self, password):
        if not self.wallet.has_seed():
            self.show_message(_('This wallet has no seed'))
            return
        keystore = self.wallet.get_keystore()
        try:
            seed = keystore.get_seed(password)
            passphrase = keystore.get_passphrase(password)
        except BaseException as e:
            self.show_error(str(e))
            return
        from .seed_dialog import SeedDialog, SeedBackupDialog
        WhichClass = SeedBackupDialog if self.wallet.storage.get('wallet_seed_needs_backup') else SeedDialog
        d = WhichClass(self.top_level_window(), seed, passphrase, wallet=self.wallet)
        if d.exec_() == QDialog.Accepted:
            # This banch is in case they were in the SeedBackupDialog; below
            # makes the new non-warning icon (if any) take effect
            self.update_status()
        d.setParent(None)  # gc now rather than later

    def show_qrcode(self, data, title = _("QR code"), parent=None):
        if not data:
            return
        d = QRDialog(data, parent or self, title)
        d.exec_()
        d.setParent(None)  # Help Python GC this sooner rather than later

    @protected
    def show_private_key(self, address, password):
        if not address:
            return
        try:
            pk = self.wallet.export_private_key(address, password)
        except Exception as e:
            traceback.print_exc(file=sys.stdout)
            self.show_message(str(e))
            return
        xtype = bitcoin.deserialize_privkey(pk)[0]
        d = WindowModalDialog(self.top_level_window(), _("Private key"))
        d.setMinimumSize(600, 150)
        vbox = QVBoxLayout()
        vbox.addWidget(QLabel('{}: {}'.format(_("Address"), address)))
        vbox.addWidget(QLabel(_("Script type") + ': ' + xtype))
        vbox.addWidget(QLabel(_("Private key") + ':'))
        keys_e = ShowQRTextEdit(text=pk)
        keys_e.addCopyButton()
        vbox.addWidget(keys_e)
        vbox.addWidget(QLabel(_("Redeem Script") + ':'))
        rds_e = ShowQRTextEdit(text=address.to_script().hex())
        rds_e.addCopyButton()
        vbox.addWidget(rds_e)
        vbox.addLayout(Buttons(CloseButton(d)))
        d.setLayout(vbox)
        d.exec_()

    msg_sign = _("Signing with an address actually means signing with the corresponding "
                "private key, and verifying with the corresponding public key. The "
                "address you have entered does not have a unique public key, so these "
                "operations cannot be performed.") + '\n\n' + \
               _('The operation is undefined. Not just in Electron Cash, but in general.')

    @protected
    def do_sign(self, address, message, signature, password):
        address  = address.text().strip()
        message = message.toPlainText().strip()
        try:
            addr = Address.from_string(address)
        except:
            self.show_message(_('Invalid Bitcoin Cash address.'))
            return
        if addr.kind != addr.ADDR_P2PKH:
            self.show_message(_('Cannot sign messages with this type of address.') + '\n\n' + self.msg_sign)
        if self.wallet.is_watching_only():
            self.show_message(_('This is a watching-only wallet.'))
            return
        if not self.wallet.is_mine(addr):
            self.show_message(_('Address not in wallet.'))
            return
        task = partial(self.wallet.sign_message, addr, message, password)

        def show_signed_message(sig):
            signature.setText(base64.b64encode(sig).decode('ascii'))
        self.wallet.thread.add(task, on_success=show_signed_message)

    def do_verify(self, address, message, signature):
        try:
            address = Address.from_string(address.text().strip())
        except:
            self.show_message(_('Invalid Bitcoin Cash address.'))
            return
        message = message.toPlainText().strip().encode('utf-8')
        try:
            # This can throw on invalid base64
            sig = base64.b64decode(signature.toPlainText())
            verified = bitcoin.verify_message(address, sig, message)
        except:
            verified = False

        if verified:
            self.show_message(_("Signature verified"))
        else:
            self.show_error(_("Wrong signature"))

    def sign_verify_message(self, address=None):
        d = WindowModalDialog(self.top_level_window(), _('Sign/verify Message'))
        d.setMinimumSize(610, 290)

        layout = QGridLayout(d)

        message_e = QTextEdit()
        message_e.setAcceptRichText(False)
        layout.addWidget(QLabel(_('Message')), 1, 0)
        layout.addWidget(message_e, 1, 1)
        layout.setRowStretch(2,3)

        address_e = QLineEdit()
        address_e.setText(address.to_ui_string() if address else '')
        layout.addWidget(QLabel(_('Address')), 2, 0)
        layout.addWidget(address_e, 2, 1)

        signature_e = QTextEdit()
        signature_e.setAcceptRichText(False)
        layout.addWidget(QLabel(_('Signature')), 3, 0)
        layout.addWidget(signature_e, 3, 1)
        layout.setRowStretch(3,1)

        hbox = QHBoxLayout()

        b = QPushButton(_("Sign"))
        b.clicked.connect(lambda: self.do_sign(address_e, message_e, signature_e))
        hbox.addWidget(b)

        b = QPushButton(_("Verify"))
        b.clicked.connect(lambda: self.do_verify(address_e, message_e, signature_e))
        hbox.addWidget(b)

        b = QPushButton(_("Close"))
        b.clicked.connect(d.accept)
        hbox.addWidget(b)
        layout.addLayout(hbox, 4, 1)
        d.exec_()

    @protected
    def do_decrypt(self, message_e, pubkey_e, encrypted_e, password):
        if self.wallet.is_watching_only():
            self.show_message(_('This is a watching-only wallet.'))
            return
        cyphertext = encrypted_e.toPlainText()
        task = partial(self.wallet.decrypt_message, pubkey_e.text(), cyphertext, password)
        self.wallet.thread.add(task, on_success=lambda text: message_e.setText(text.decode('utf-8')))

    def do_encrypt(self, message_e, pubkey_e, encrypted_e):
        message = message_e.toPlainText()
        message = message.encode('utf-8')
        try:
            encrypted = bitcoin.encrypt_message(message, pubkey_e.text())
            encrypted_e.setText(encrypted.decode('ascii'))
        except BaseException as e:
            traceback.print_exc(file=sys.stdout)
            self.show_warning(str(e))

    def encrypt_message(self, address=None):
        d = WindowModalDialog(self.top_level_window(), _('Encrypt/decrypt Message'))
        d.setMinimumSize(610, 490)

        layout = QGridLayout(d)

        message_e = QTextEdit()
        message_e.setAcceptRichText(False)
        layout.addWidget(QLabel(_('Message')), 1, 0)
        layout.addWidget(message_e, 1, 1)
        layout.setRowStretch(2,3)

        pubkey_e = QLineEdit()
        if address:
            pubkey = self.wallet.get_public_key(address)
            if not isinstance(pubkey, str):
                pubkey = pubkey.to_ui_string()
            pubkey_e.setText(pubkey)
        layout.addWidget(QLabel(_('Public key')), 2, 0)
        layout.addWidget(pubkey_e, 2, 1)

        encrypted_e = QTextEdit()
        encrypted_e.setAcceptRichText(False)
        layout.addWidget(QLabel(_('Encrypted')), 3, 0)
        layout.addWidget(encrypted_e, 3, 1)
        layout.setRowStretch(3,1)

        hbox = QHBoxLayout()
        b = QPushButton(_("Encrypt"))
        b.clicked.connect(lambda: self.do_encrypt(message_e, pubkey_e, encrypted_e))
        hbox.addWidget(b)

        b = QPushButton(_("Decrypt"))
        b.clicked.connect(lambda: self.do_decrypt(message_e, pubkey_e, encrypted_e))
        hbox.addWidget(b)

        b = QPushButton(_("Close"))
        b.clicked.connect(d.accept)
        hbox.addWidget(b)
        layout.addLayout(hbox, 4, 1)
        d.exec_()

    def password_dialog(self, msg=None, parent=None):
        from .password_dialog import PasswordDialog
        parent = parent or self
        return PasswordDialog(parent, msg).run()

    def tx_from_text(self, txt):
        from electroncash.transaction import tx_from_str
        try:
            txt_tx = tx_from_str(txt)
            tx = Transaction(txt_tx, sign_schnorr=self.wallet.is_schnorr_enabled())
            tx.deserialize()
            if self.wallet:
                my_coins = self.wallet.get_spendable_coins(None, self.config)
                my_outpoints = [vin['prevout_hash'] + ':' + str(vin['prevout_n']) for vin in my_coins]
                for i, txin in enumerate(tx.inputs()):
                    outpoint = txin['prevout_hash'] + ':' + str(txin['prevout_n'])
                    if outpoint in my_outpoints:
                        my_index = my_outpoints.index(outpoint)
                        tx._inputs[i]['value'] = my_coins[my_index]['value']
            return tx
        except:
            traceback.print_exc(file=sys.stdout)
            self.show_critical(_("Electron Cash was unable to parse your transaction"))
            return

    # Due to the asynchronous nature of the qr reader we need to keep the
    # dialog instance as member variable to prevent reentrancy/multiple ones
    # from being presented at once.
    _qr_dialog = None

    def read_tx_from_qrcode(self):
        if self._qr_dialog:
            # Re-entrancy prevention -- there is some lag between when the user
            # taps the QR button and the modal dialog appears.  We want to
            # prevent multiple instances of the dialog from appearing, so we
            # must do this.
            self.print_error("Warning: QR dialog is already presented, ignoring.")
            return
        if self.gui_object.warn_if_cant_import_qrreader(self):
            return
        from electroncash import get_config
        from .qrreader import QrReaderCameraDialog
        data = ''
        self._qr_dialog = None
        try:
            self._qr_dialog = QrReaderCameraDialog(parent=self.top_level_window())

            def _on_qr_reader_finished(success: bool, error: str, result):
                if self._qr_dialog:
                    self._qr_dialog.deleteLater(); self._qr_dialog = None
                if not success:
                    if error:
                        self.show_error(error)
                    return
                if not result:
                    return
                # if the user scanned a bitcoincash URI
                if result.lower().startswith(networks.net.CASHADDR_PREFIX + ':') or result.lower().startswith(networks.net.SLPADDR_PREFIX + ':'):
                    self.pay_to_URI(result)
                    return
                # else if the user scanned an offline signed tx
                try:
                    result = bh2u(bitcoin.base_decode(result, length=None, base=43))
                    tx = self.tx_from_text(result)  # will show an error dialog on error
                    if not tx:
                        return
                except BaseException as e:
                    self.show_error(str(e))
                    return
                self.show_transaction(tx)

            self._qr_dialog.qr_finished.connect(_on_qr_reader_finished)
            self._qr_dialog.start_scan(get_config().get_video_device())
        except BaseException as e:
            if util.is_verbose:
                import traceback
                traceback.print_exc()
            self._qr_dialog = None
            self.show_error(str(e))

    def read_tx_from_file(self, *, fileName = None):
        fileName = fileName or self.getOpenFileName(_("Select your transaction file"), "*.txn")
        if not fileName:
            return
        try:
            with open(fileName, "r", encoding='utf-8') as f:
                file_content = f.read()
            file_content = file_content.strip()
            tx_file_dict = json.loads(str(file_content))
        except (ValueError, IOError, OSError, json.decoder.JSONDecodeError) as reason:
            self.show_critical(_("Electron Cash was unable to open your transaction file") + "\n" + str(reason), title=_("Unable to read file or no transaction found"))
            return
        tx = self.tx_from_text(file_content)
        return tx

    def do_process_from_text(self):
        from electroncash.transaction import SerializationError
        text = text_dialog(self.top_level_window(), _('Input raw transaction'), _("Transaction:"), _("Load transaction"))
        if not text:
            return
        try:
            tx = self.tx_from_text(text)
            if tx:
                self.show_transaction(tx)
        except SerializationError as e:
            self.show_critical(_("Electron Cash was unable to deserialize the transaction:") + "\n" + str(e))

    def do_process_from_file(self, *, fileName = None):
        from electroncash.transaction import SerializationError
        try:
            tx = self.read_tx_from_file(fileName=fileName)
            if tx:
                self.show_transaction(tx)
        except SerializationError as e:
            self.show_critical(_("Electron Cash was unable to deserialize the transaction:") + "\n" + str(e))

    def do_process_from_txid(self, *, txid=None, parent=None):
        parent = parent or self
        if self.gui_object.warn_if_no_network(parent):
            return
        from electroncash import transaction
        ok = txid is not None
        if not ok:
            txid, ok = QInputDialog.getText(parent, _('Lookup transaction'), _('Transaction ID') + ':')
        if ok and txid:
            ok, r = self.network.get_raw_tx_for_txid(txid, timeout=10.0)
            if not ok:
                parent.show_message(_("Error retrieving transaction") + ":\n" + r)
                return
            tx = transaction.Transaction(r, sign_schnorr=self.wallet.is_schnorr_enabled())  # note that presumably the tx is already signed if it comes from blockchain so this sign_schnorr parameter is superfluous, but here to satisfy my OCD -Calin
            self.show_transaction(tx)

    @protected
    def export_privkeys_dialog(self, password):
        if self.wallet.is_watching_only():
            self.show_message(_("This is a watching-only wallet"))
            return

        if isinstance(self.wallet, Multisig_Wallet):
            self.show_message(_('WARNING: This is a multi-signature wallet.') + '\n' +
                              _('It can not be "backed up" by simply exporting these private keys.'))

        d = WindowModalDialog(self.top_level_window(), _('Private keys'))
        d.setMinimumSize(850, 300)
        vbox = QVBoxLayout(d)

        msg = "%s\n%s\n%s" % (_("WARNING: ALL your private keys are secret."),
                              _("Exposing a single private key can compromise your entire wallet!"),
                              _("In particular, DO NOT use 'redeem private key' services proposed by third parties."))
        vbox.addWidget(QLabel(msg))

        e = QTextEdit()
        e.setReadOnly(True)
        vbox.addWidget(e)

        defaultname = 'electron-cash-private-keys.csv'
        select_msg = _('Select file to export your private keys to')
        hbox, filename_e, csv_button = filename_field(self, self.config, defaultname, select_msg)
        vbox.addLayout(hbox)

        b = OkButton(d, _('Export'))
        b.setEnabled(False)
        vbox.addLayout(Buttons(CancelButton(d), b))

        private_keys = {}
        addresses = self.wallet.get_addresses()
        done = False
        cancelled = False
        def privkeys_thread():
            for addr in addresses:
                time.sleep(0.1)
                if done or cancelled:
                    break
                try:
                    privkey = self.wallet.export_private_key(addr, password)
                except InvalidPassword:
                    # See #921 -- possibly a corrupted wallet or other strangeness
                    privkey = 'INVALID_PASSWORD'
                private_keys[addr.to_ui_string()] = privkey
                self.computing_privkeys_signal.emit()
            if not cancelled:
                self.computing_privkeys_signal.disconnect()
                self.show_privkeys_signal.emit()

        def show_privkeys():
            s = "\n".join('{}\t{}'.format(addr, privkey)
                          for addr, privkey in private_keys.items())
            e.setText(s)
            b.setEnabled(True)
            self.show_privkeys_signal.disconnect()
            nonlocal done
            done = True

        def on_dialog_closed(*args):
            nonlocal done
            nonlocal cancelled
            if not done:
                cancelled = True
                self.computing_privkeys_signal.disconnect()
                self.show_privkeys_signal.disconnect()

        self.computing_privkeys_signal.connect(lambda: e.setText(_("Please wait... {num}/{total}").format(num=len(private_keys),total=len(addresses))))
        self.show_privkeys_signal.connect(show_privkeys)
        d.finished.connect(on_dialog_closed)
        threading.Thread(target=privkeys_thread).start()

        res = d.exec_()
        d.setParent(None) # for python GC
        if not res:
            done = True
            return

        filename = filename_e.text()
        if not filename:
            return

        try:
            self.do_export_privkeys(filename, private_keys, csv_button.isChecked())
        except (IOError, os.error) as reason:
            txt = "\n".join([
                _("Electron Cash was unable to produce a private key-export."),
                str(reason)
            ])
            self.show_critical(txt, title=_("Unable to create csv"))

        except Exception as e:
            self.show_message(str(e))
            return

        self.show_message(_("Private keys exported."))

    def do_export_privkeys(self, fileName, pklist, is_csv):
        with open(fileName, "w+", encoding='utf-8') as f:
            if is_csv:
                transaction = csv.writer(f)
                transaction.writerow(["address", "private_key"])
                for addr, pk in pklist.items():
                    transaction.writerow(["%34s"%addr,pk])
            else:
                f.write(json.dumps(pklist, indent = 4))

    def do_import_labels(self):
        labelsFile = self.getOpenFileName(_("Open labels file"), "*.json")
        if not labelsFile: return
        try:
            with open(labelsFile, 'r', encoding='utf-8') as f:  # always ensure UTF-8. See issue #1453.
                data = f.read()
                data = json.loads(data)
            if type(data) is not dict or not len(data) or not all(type(v) is str and type(k) is str for k,v in data.items()):
                self.show_critical(_("The file you selected does not appear to contain labels."))
                return
            for key, value in data.items():
                self.wallet.set_label(key, value)
            self.show_message(_("Your labels were imported from") + " '%s'" % str(labelsFile))
        except (IOError, OSError, json.decoder.JSONDecodeError) as reason:
            self.show_critical(_("Electron Cash was unable to import your labels.") + "\n" + str(reason))
        self.address_list.update()
        self.history_list.update()
        self.utxo_list.update()
        self.history_updated_signal.emit() # inform things like address_dialog that there's a new history

    def do_export_labels(self):
        labels = self.wallet.labels
        try:
            fileName = self.getSaveFileName(_("Select file to save your labels"), 'electron-cash_labels.json', "*.json")
            if fileName:
                with open(fileName, 'w+', encoding='utf-8') as f:  # always ensure UTF-8. See issue #1453.
                    json.dump(labels, f, indent=4, sort_keys=True)
                self.show_message(_("Your labels were exported to") + " '%s'" % str(fileName))
        except (IOError, os.error) as reason:
            self.show_critical(_("Electron Cash was unable to export your labels.") + "\n" + str(reason))

    def export_history_dialog(self):
        d = WindowModalDialog(self.top_level_window(), _('Export History'))
        d.setMinimumSize(400, 200)
        vbox = QVBoxLayout(d)
        defaultname = os.path.expanduser('~/electron-cash-history.csv')
        select_msg = _('Select file to export your wallet transactions to')
        hbox, filename_e, csv_button = filename_field(self, self.config, defaultname, select_msg)
        vbox.addLayout(hbox)
        vbox.addStretch(1)
        hbox = Buttons(CancelButton(d), OkButton(d, _('Export')))
        vbox.addLayout(hbox)
        run_hook('export_history_dialog', self, hbox)
        self.update()
        res = d.exec_()
        d.setParent(None) # for python GC
        if not res:
            return
        filename = filename_e.text()
        if not filename:
            return
        try:
            self.do_export_history(self.wallet, filename, csv_button.isChecked())
        except (IOError, os.error) as reason:
            export_error_label = _("Electron Cash was unable to produce a transaction export.")
            self.show_critical(export_error_label + "\n" + str(reason), title=_("Unable to export history"))
            return
        self.show_message(_("Your wallet history has been successfully exported."))

    def plot_history_dialog(self):
        if plot_history is None:
            return
        wallet = self.wallet
        history = wallet.get_history()
        if len(history) > 0:
            plt = plot_history(self.wallet, history)
            plt.show()

    def do_export_history(self, wallet, fileName, is_csv):
        history = wallet.export_history(fx=self.fx)
        ccy = (self.fx and self.fx.get_currency()) or ''
        has_fiat_columns = history and self.fx and self.fx.show_history() and 'fiat_value' in history[0] and 'fiat_balance' in history[0]
        lines = []
        for item in history:
            if is_csv:
                cols = [item['txid'], item.get('label', ''), item['confirmations'], item['value'], item['date']]
                if has_fiat_columns:
                    cols += [item['fiat_value'], item['fiat_balance']]
                lines.append(cols)
            else:
                if has_fiat_columns and ccy:
                    item['fiat_currency'] = ccy  # add the currency to each entry in the json. this wastes space but json is bloated anyway so this won't hurt too much, we hope
                elif not has_fiat_columns:
                    # No need to include these fields as they will always be 'No Data'
                    item.pop('fiat_value', None)
                    item.pop('fiat_balance', None)
                lines.append(item)

        with open(fileName, "w+", encoding="utf-8") as f:  # ensure encoding to utf-8. Avoid Windows cp1252. See #1453.
            if is_csv:
                transaction = csv.writer(f, lineterminator='\n')
                cols = ["transaction_hash","label", "confirmations", "value", "timestamp"]
                if has_fiat_columns:
                    cols += [f"fiat_value_{ccy}", f"fiat_balance_{ccy}"]  # in CSV mode, we use column names eg fiat_value_USD, etc
                transaction.writerow(cols)
                for line in lines:
                    transaction.writerow(line)
            else:
                f.write(json.dumps(lines, indent=4))

    def sweep_key_dialog(self):
        addresses = self.wallet.get_unused_addresses()
        if not addresses:
            try:
                addresses = self.wallet.get_receiving_addresses()
            except AttributeError:
                addresses = self.wallet.get_addresses()
        if not addresses:
            self.show_warning(_('Wallet has no address to sweep to'))
            return

        d = WindowModalDialog(self.top_level_window(), title=_('Sweep private keys'))
        d.setMinimumSize(600, 300)

        vbox = QVBoxLayout(d)
        bip38_warn_label = QLabel(_("<b>BIP38 support is disabled because a requisite library is not installed.</b> Please install 'cryptodomex' or omit BIP38 private keys (private keys starting in 6P...). Decrypt keys to WIF format (starting with 5, K, or L) in order to sweep."))
        bip38_warn_label.setWordWrap(True)
        bip38_warn_label.setHidden(True)
        vbox.addWidget(bip38_warn_label)
        extra = ""
        if bitcoin.is_bip38_available():
            extra += " " + _('or BIP38 keys')
        vbox.addWidget(QLabel(_("Enter private keys") + extra + " :"))

        keys_e = ScanQRTextEdit(allow_multi=True)
        keys_e.setTabChangesFocus(True)
        vbox.addWidget(keys_e)

        h, addr_combo = address_combo(addresses)
        vbox.addLayout(h)

        vbox.addStretch(1)
        sweep_button = OkButton(d, _('Sweep'))
        vbox.addLayout(Buttons(CancelButton(d), sweep_button))

        def get_address_text():
            return addr_combo.currentText()

        def get_priv_keys():
            return keystore.get_private_keys(keys_e.toPlainText(), allow_bip38=True)

        def has_bip38_keys_but_no_bip38():
            if bitcoin.is_bip38_available():
                return False
            keys = [k for k in keys_e.toPlainText().split() if k]
            return any(bitcoin.is_bip38_key(k) for k in keys)

        def enable_sweep():
            bad_bip38 = has_bip38_keys_but_no_bip38()
            sweepok = bool(get_address_text() and not bad_bip38 and get_priv_keys())
            sweep_button.setEnabled(sweepok)
            bip38_warn_label.setHidden(not bad_bip38)

        keys_e.textChanged.connect(enable_sweep)
        enable_sweep()
        res = d.exec_()
        d.setParent(None)
        if not res:
            return

        try:
            self.do_clear()
            keys = get_priv_keys()
            bip38s = {}
            for i, k in enumerate(keys):
                if bitcoin.is_bip38_key(k):
                    bip38s[k] = i
            if bip38s:
                # For all the BIP38s detected, prompt for password
                from .bip38_importer import Bip38Importer
                d2 = Bip38Importer(bip38s.keys(), parent=self.top_level_window())
                d2.exec_()
                d2.setParent(None)
                if d2.decoded_keys:
                    for k,tup in d2.decoded_keys.items():
                        wif, adr = tup
                        # rewrite the keys they specified with the decrypted WIF in the keys list for sweep_preparations to work below...
                        i = bip38s[k]
                        keys[i] = wif
                else:
                    self.show_message(_("User cancelled"))
                    return
            coins, keypairs = sweep_preparations(keys, self.network)
            self.tx_external_keypairs = keypairs
            self.payto_e.setText(get_address_text())
            self.spend_coins(coins)
            self.spend_max()
        except BaseException as e:
            self.show_message(str(e))
            return
        self.payto_e.setFrozen(True)
        self.amount_e.setFrozen(True)
        self.warn_if_watching_only()

    def _do_import(self, title, msg, func):
        text = text_dialog(self.top_level_window(), title, msg + ' :', _('Import'),
                           allow_multi=True)
        if not text:
            return
        bad, bad_info = [], []
        good = []
        for key in str(text).split():
            try:
                addr = func(key)
                good.append(addr)
            except BaseException as e:
                bad.append(key)
                bad_info.append("{}: {}".format(key, str(e)))
                continue
        if good:
            self.show_message(_("The following addresses were added") + ':\n' + '\n'.join(good))
        if bad:
            self.show_warning(_("The following could not be imported") + ':\n' + '\n'.join(bad), detail_text='\n\n'.join(bad_info))
        self.address_list.update()
        self.history_list.update()
        self.history_updated_signal.emit() # inform things like address_dialog that there's a new history

    def import_addresses(self):
        if not self.wallet.can_import_address():
            return
        title, msg = _('Import addresses'), _("Enter addresses")
        def import_addr(addr):
            if self.wallet.import_address(Address.from_string(addr)):
                return addr
            return ''
        self._do_import(title, msg, import_addr)

    @protected
    def do_import_privkey(self, password):
        if not self.wallet.can_import_privkey():
            return
        title, msg = _('Import private keys'), _("Enter private keys")
        if bitcoin.is_bip38_available():
            msg += " " + _('or BIP38 keys')
        def func(key):
            if bitcoin.is_bip38_available() and bitcoin.is_bip38_key(key):
                from .bip38_importer import Bip38Importer
                d = Bip38Importer([key], parent=self.top_level_window(),
                    message = _('A BIP38 key was specified, please enter a password to decrypt it'),
                    show_count = False)
                d.exec_()
                d.setParent(None)  # python GC quicker if this happens
                if d.decoded_keys:
                    wif, adr = d.decoded_keys[key]
                    return self.wallet.import_private_key(wif, password)
                else:
                    raise util.UserCancelled()
            else:
                return self.wallet.import_private_key(key, password)
        self._do_import(title, msg, func)

    def update_fiat(self):
        b = self.fx and self.fx.is_enabled()
        if not self.amount_e.isVisible():
            self.fiat_send_e.setVisible(False)
        else:
            self.fiat_send_e.setVisible(b)
        self.fiat_receive_e.setVisible(b)
        self.history_list.refresh_headers()
        self.history_list.update()
        self.history_updated_signal.emit() # inform things like address_dialog that there's a new history
        self.address_list.refresh_headers()
        self.address_list.update()
        self.update_status()

    def cashaddr_icon(self):
        if self.config.get('addr_format', 0) == 1:
            return QIcon(":icons/tab_converter.svg")
        elif self.config.get('addr_format', 0)==2:
            return QIcon(":icons/tab_converter_slp.svg")
        else:
            return QIcon(":icons/tab_converter_bw.svg")

    def update_cashaddr_icon(self):
        self.addr_converter_button.setIcon(self.cashaddr_icon())

    def toggle_cashaddr_status_bar(self):
        self.toggle_cashaddr(self.config.get('addr_format', 2))

    def toggle_cashaddr_settings(self,state):
        self.toggle_cashaddr(state, True)

    def toggle_cashaddr(self, format, specified = False):
        #Gui toggle should just increment, if "specified" is True it is being set from preferences, so leave the value as is.
        if specified==False:
            if self.is_slp_wallet:
                max_format=2
            else:
                max_format=1
            format+=1
            if format > max_format:
                format=0
        self.config.set_key('addr_format', format)
        Address.show_cashaddr(format)
        self.setAddrFormatText(format)
        for window in self.gui_object.windows:
            window.cashaddr_toggled_signal.emit()

    def setAddrFormatText(self, format):
        try:
            if format == 0:
                self.addr_format_label.setText("Addr Format: Legacy")
            elif format == 1:
                self.addr_format_label.setText("Addr Format: Cash")
            else:
                self.addr_format_label.setText("Addr Format: SLP")
        except AttributeError:
            pass

    def settings_dialog(self):
        self.need_restart = False
        d = WindowModalDialog(self.top_level_window(), _('Preferences'))
        vbox = QVBoxLayout()
        tabs = QTabWidget()
        gui_widgets = []
        fee_widgets = []
        global_tx_widgets, per_wallet_tx_widgets = [], []
        id_widgets = []

        addr_format_choices = ["Legacy Format","CashAddr Format","SLP Format"]
        addr_format_dict={'Legacy Format':0,'CashAddr Format':1,'SLP Format':2}
        msg = _('Choose which format the wallet displays for Bitcoin Cash addresses')
        addr_format_label = HelpLabel(_('Address Format') + ':', msg)
        addr_format_combo = QComboBox()
        addr_format_combo.addItems(addr_format_choices)
        addr_format_combo.setCurrentIndex(self.config.get("addr_format", 0))
        addr_format_combo.currentIndexChanged.connect(self.toggle_cashaddr_settings)

        gui_widgets.append((addr_format_label,addr_format_combo))

        # language
        lang_help = _('Select which language is used in the GUI (after restart).')
        lang_label = HelpLabel(_('Language') + ':', lang_help)
        lang_combo = QComboBox()
        from electroncash.i18n import languages, get_system_language_match, match_language

        language_names = []
        language_keys = []
        for (lang_code, lang_def) in languages.items():
            language_keys.append(lang_code)
            lang_name = []
            lang_name.append(lang_def.name)
            if lang_code == '':
                # System entry in languages list (==''), gets system setting
                sys_lang = get_system_language_match()
                if sys_lang:
                    lang_name.append(f' [{languages[sys_lang].name}]')
            language_names.append(''.join(lang_name))
        lang_combo.addItems(language_names)
        conf_lang = self.config.get("language", '')
        if conf_lang:
            # The below code allows us to rename languages in saved config and
            # have them still line up with languages in our languages dict.
            # For example we used to save English as en_UK but now it's en_US
            # and it will still match
            conf_lang = match_language(conf_lang)
        try: index = language_keys.index(conf_lang)
        except ValueError: index = 0
        lang_combo.setCurrentIndex(index)

        if not self.config.is_modifiable('language'):
            for w in [lang_combo, lang_label]:
                w.setEnabled(False)

        def on_lang(x):
            lang_request = language_keys[lang_combo.currentIndex()]
            if lang_request != self.config.get('language'):
                self.config.set_key("language", lang_request, True)
                self.need_restart = True
        lang_combo.currentIndexChanged.connect(on_lang)
        gui_widgets.append((lang_label, lang_combo))

        nz_help = _('Number of zeros displayed after the decimal point. For example, if this is set to 2, "1." will be displayed as "1.00"')
        nz_label = HelpLabel(_('Zeros after decimal point') + ':', nz_help)
        nz = QSpinBox()
        nz.setMinimum(0)
        nz.setMaximum(self.decimal_point)
        nz.setValue(self.num_zeros)
        if not self.config.is_modifiable('num_zeros'):
            for w in [nz, nz_label]: w.setEnabled(False)
        def on_nz():
            value = nz.value()
            if self.num_zeros != value:
                self.num_zeros = value
                self.config.set_key('num_zeros', value, True)
                self.update_tabs()
                self.update_status()
        nz.valueChanged.connect(on_nz)
        gui_widgets.append((nz_label, nz))

        def on_customfee(x):
            amt = customfee_e.get_amount()
            m = int(amt * 1000.0) if amt is not None else None
            self.config.set_key('customfee', m)
            self.fee_slider.update()
            if self.fee_custom_lbl.text() == '':
                self.fee_slider_mogrifier(self.get_custom_fee_text())
            else:
                self.fee_slider_mogrifier()

        customfee_e = BTCSatsByteEdit()
        customfee_e.setAmount(self.config.custom_fee_rate() / 1000.0 if self.config.has_custom_fee_rate() else None)
        customfee_e.textChanged.connect(on_customfee)
        customfee_label = HelpLabel(_('Custom Fee Rate'), _('Custom Fee Rate in Satoshis per byte'))
        fee_widgets.append((customfee_label, customfee_e))

        feebox_cb = QCheckBox(_('Edit fees manually'))
        feebox_cb.setChecked(self.config.get('show_fee', False))
        feebox_cb.setToolTip(_("Show fee edit box in send tab."))
        def on_feebox(x):
            self.config.set_key('show_fee', x == Qt.Checked)
            self.fee_e.setVisible(bool(x))
        feebox_cb.stateChanged.connect(on_feebox)
        fee_widgets.append((feebox_cb, None))

        msg = _('OpenAlias record, used to receive coins and to sign payment requests.') + '\n\n'\
              + _('The following alias providers are available:') + '\n'\
              + '\n'.join(['https://cryptoname.co/', 'http://xmr.link/']) + '\n\n'\
              + _('For more information, see http://openalias.org')
        alias_label = HelpLabel(_('OpenAlias') + ':', msg)
        alias = self.config.get('alias','')
        alias_e = QLineEdit(alias)
        def set_alias_color():
            if not self.config.get('alias'):
                alias_e.setStyleSheet("")
                return
            if self.alias_info:
                alias_addr, alias_name, validated = self.alias_info
                alias_e.setStyleSheet((ColorScheme.GREEN if validated else ColorScheme.RED).as_stylesheet(True))
            else:
                alias_e.setStyleSheet(ColorScheme.RED.as_stylesheet(True))
        def on_alias_edit():
            alias_e.setStyleSheet("")
            alias = str(alias_e.text())
            self.config.set_key('alias', alias, True)
            if alias:
                self.fetch_alias()
        set_alias_color()
        self.alias_received_signal.connect(set_alias_color)
        alias_e.editingFinished.connect(on_alias_edit)
        id_widgets.append((alias_label, alias_e))

        # SSL certificate
        msg = ' '.join([
            _('SSL certificate used to sign payment requests.'),
            _('Use setconfig to set ssl_chain and ssl_privkey.'),
        ])
        if self.config.get('ssl_privkey') or self.config.get('ssl_chain'):
            try:
                SSL_identity = paymentrequest.check_ssl_config(self.config)
                SSL_error = None
            except BaseException as e:
                SSL_identity = "error"
                SSL_error = str(e)
        else:
            SSL_identity = ""
            SSL_error = None
        SSL_id_label = HelpLabel(_('SSL certificate') + ':', msg)
        SSL_id_e = QLineEdit(SSL_identity)
        SSL_id_e.setStyleSheet((ColorScheme.RED if SSL_error else ColorScheme.GREEN).as_stylesheet(True) if SSL_identity else '')
        if SSL_error:
            SSL_id_e.setToolTip(SSL_error)
        SSL_id_e.setReadOnly(True)
        id_widgets.append((SSL_id_label, SSL_id_e))

        units = util.base_unit_labels  # ( 'BCH', 'mBCH', 'bits' )
        msg = _('Base unit of your wallet.')\
              + '\n1 BCH = 1,000 mBCH = 1,000,000 bits.\n' \
              + _(' These settings affects the fields in the Send tab')+' '
        unit_label = HelpLabel(_('Base unit') + ':', msg)
        unit_combo = QComboBox()
        unit_combo.addItems(units)
        unit_combo.setCurrentIndex(units.index(self.base_unit()))
        def on_unit(x, nz):
            unit_result = units[unit_combo.currentIndex()]
            if self.base_unit() == unit_result:
                return
            edits = self.amount_e, self.fee_e, self.receive_amount_e
            amounts = [edit.get_amount() for edit in edits]
            dp = util.base_units.get(unit_result)
            if dp is not None:
                self.decimal_point = dp
            else:
                raise Exception('Unknown base unit')
            self.config.set_key('decimal_point', self.decimal_point, True)
            nz.setMaximum(self.decimal_point)
            for edit, amount in zip(edits, amounts):
                edit.setAmount(amount)
            self.update_tabs()
            self.update_status()
        unit_combo.currentIndexChanged.connect(lambda x: on_unit(x, nz))
        gui_widgets.append((unit_label, unit_combo))



        block_explorers = web.BE_sorted_list()
        msg = _('Choose which online block explorer to use for functions that open a web browser')
        block_ex_label = HelpLabel(_('Online Block Explorer') + ':', msg)
        block_ex_combo = QComboBox()
        block_ex_combo.addItems(block_explorers)
        block_ex_combo.setCurrentIndex(block_ex_combo.findText(web.BE_from_config(self.config)))
        def on_be(x):
            be_result = block_explorers[block_ex_combo.currentIndex()]
            self.config.set_key('block_explorer', be_result, True)
        block_ex_combo.currentIndexChanged.connect(on_be)
        gui_widgets.append((block_ex_label, block_ex_combo))

        qr_combo = QComboBox()
        qr_combo.addItem(_("Default"),"default")
        system_cameras = []
        try:
            from PyQt5.QtMultimedia import QCameraInfo
            system_cameras = QCameraInfo.availableCameras()
            qr_label = HelpLabel(_('Video Device') + ':', _("For scanning Qr codes."))
        except ImportError as e:
            # Older Qt or missing libs -- disable GUI control and inform user why
            qr_combo.setEnabled(False)
            qr_combo.setToolTip(_("Unable to probe for cameras on this system. QtMultimedia is likely missing."))
            qr_label = HelpLabel(_('Video Device') + ' ' + _('(disabled)') + ':', qr_combo.toolTip() + "\n\n" + str(e))
            qr_label.setToolTip(qr_combo.toolTip())
        for cam in system_cameras:
            qr_combo.addItem(cam.description(), cam.deviceName())
        video_device = self.config.get("video_device")
        video_device_index = 0
        if video_device:
            video_device_index = qr_combo.findData(video_device)
        qr_combo.setCurrentIndex(video_device_index)
        on_video_device = lambda x: self.config.set_key("video_device", qr_combo.itemData(x), True)
        qr_combo.currentIndexChanged.connect(on_video_device)
        gui_widgets.append((qr_label, qr_combo))

        colortheme_combo = QComboBox()
        colortheme_combo.addItem(_('Light'), 'default')
        colortheme_combo.addItem(_('Dark'), 'dark')
        theme_name = self.config.get('qt_gui_color_theme', 'default')
        dark_theme_available = self.gui_object.is_dark_theme_available()
        if theme_name == 'dark' and not dark_theme_available:
            theme_name = 'default'
        index = colortheme_combo.findData(theme_name)
        if index < 0: index = 0
        colortheme_combo.setCurrentIndex(index)
        msg = ( _("Dark theme support requires the package 'QDarkStyle' (typically installed via the 'pip3' command on Unix & macOS).")
               if not dark_theme_available
               else '' )
        lbltxt = _('Color theme') + ':'
        colortheme_label = HelpLabel(lbltxt, msg) if msg else QLabel(lbltxt)
        def on_colortheme(x):
            item_data = colortheme_combo.itemData(x)
            if not dark_theme_available and item_data == 'dark':
                self.show_error(_("Dark theme is not available. Please install QDarkStyle to access this feature."))
                colortheme_combo.setCurrentIndex(0)
                return
            self.config.set_key('qt_gui_color_theme', item_data, True)
            if theme_name != item_data:
                self.need_restart = True
        colortheme_combo.currentIndexChanged.connect(on_colortheme)
        gui_widgets.append((colortheme_label, colortheme_combo))

        if sys.platform not in ('darwin',):
            # Enable/Disable HighDPI -- this option makes no sense for macOS
            # and thus does not appear on that platform
            hidpi_chk = QCheckBox(_('Automatic high DPI scaling'))
            if sys.platform in ('linux',):
                hidpi_chk.setToolTip(_("Enable/disable this option if you experience graphical glitches (such as overly large status bar icons)"))
            else: # windows
                hidpi_chk.setToolTip(_("Enable/disable this option if you experience graphical glitches (such as dialog box text being cut off"))
            hidpi_chk.setChecked(bool(self.config.get('qt_enable_highdpi', True)))
            if self.config.get('qt_disable_highdpi'):
                hidpi_chk.setToolTip(_('Automatic high DPI scaling was disabled from the command-line'))
                hidpi_chk.setChecked(False)
                hidpi_chk.setDisabled(True)
            def on_hi_dpi_toggle():
                self.config.set_key('qt_enable_highdpi', hidpi_chk.isChecked())
                self.need_restart = True
            hidpi_chk.stateChanged.connect(on_hi_dpi_toggle)
            gui_widgets.append((hidpi_chk, None))

        gui_widgets.append((None, None)) # spacer
        updatecheck_cb = QCheckBox(_("Automatically check for updates"))
        updatecheck_cb.setChecked(self.gui_object.has_auto_update_check())
        updatecheck_cb.setToolTip(_("Enable this option if you wish to be notified as soon as a new version of Electron Cash becomes available"))
        def on_set_updatecheck(v):
            self.gui_object.set_auto_update_check(v == Qt.Checked)
        updatecheck_cb.stateChanged.connect(on_set_updatecheck)
        gui_widgets.append((updatecheck_cb, None))


        notify_tx_cb = QCheckBox(_('Notify when receiving funds'))
        notify_tx_cb.setToolTip(_('If enabled, a system notification will be presented when you receive funds to this wallet.'))
        notify_tx_cb.setChecked(bool(self.wallet.storage.get('gui_notify_tx', True)))
        def on_notify_tx(b):
            self.wallet.storage.put('gui_notify_tx', bool(b))
        notify_tx_cb.stateChanged.connect(on_notify_tx)
        per_wallet_tx_widgets.append((notify_tx_cb, None))


        usechange_cb = QCheckBox(_('Use change addresses'))
        if self.force_use_single_change_addr:
            usechange_cb.setChecked(True)
            usechange_cb.setEnabled(False)
            if isinstance(self.force_use_single_change_addr, str):
                usechange_cb.setToolTip(self.force_use_single_change_addr)
        else:
            usechange_cb.setChecked(self.wallet.use_change)
            usechange_cb.setToolTip(_('Using change addresses makes it more difficult for other people to track your transactions.'))
            def on_usechange(x):
                usechange_result = x == Qt.Checked
                if self.wallet.use_change != usechange_result:
                    self.wallet.use_change = usechange_result
                    self.wallet.storage.put('use_change', self.wallet.use_change)
                    multiple_cb.setEnabled(self.wallet.use_change)
            usechange_cb.stateChanged.connect(on_usechange)
        per_wallet_tx_widgets.append((usechange_cb, None))

        multiple_change = self.wallet.multiple_change
        multiple_cb = QCheckBox(_('Use multiple change addresses'))
        if self.force_use_single_change_addr:
            multiple_cb.setEnabled(False)
            multiple_cb.setChecked(False)
            if isinstance(self.force_use_single_change_addr, str):
                multiple_cb.setToolTip(self.force_use_single_change_addr)
        else:
            multiple_cb.setEnabled(self.wallet.use_change)
            multiple_cb.setToolTip('\n'.join([
                _('In some cases, use up to 3 change addresses in order to break '
                  'up large coin amounts and obfuscate the recipient address.'),
                _('This may result in higher transactions fees.')
            ]))
            multiple_cb.setChecked(multiple_change)
            def on_multiple(x):
                multiple = x == Qt.Checked
                if self.wallet.multiple_change != multiple:
                    self.wallet.multiple_change = multiple
                    self.wallet.storage.put('multiple_change', multiple)
            multiple_cb.stateChanged.connect(on_multiple)
        per_wallet_tx_widgets.append((multiple_cb, None))

        def fmt_docs(key, klass):
            lines = [ln.lstrip(" ") for ln in klass.__doc__.split("\n")]
            return '\n'.join([key, "", " ".join(lines)])

        def on_unconf(x):
            self.config.set_key('confirmed_only', bool(x))
        conf_only = self.config.get('confirmed_only', False)
        unconf_cb = QCheckBox(_('Spend only confirmed coins'))
        unconf_cb.setToolTip(_('Spend only confirmed inputs.'))
        unconf_cb.setChecked(conf_only)
        unconf_cb.stateChanged.connect(on_unconf)
        global_tx_widgets.append((unconf_cb, None))

        # Fiat Currency
        hist_checkbox = QCheckBox()
        fiat_address_checkbox = QCheckBox()
        ccy_combo = QComboBox()
        ex_combo = QComboBox()

        enable_opreturn = bool(self.config.get('enable_opreturn'))
        opret_cb = QCheckBox(_('Enable OP_RETURN output'))
        opret_cb.setToolTip(_('Enable posting messages with OP_RETURN.'))
        opret_cb.setChecked(enable_opreturn)
        opret_cb.stateChanged.connect(self.on_toggled_opreturn)
        global_tx_widgets.append((opret_cb,None))

        # Schnorr
        use_schnorr_cb = QCheckBox(_("Enable Schnorr signatures"))
        use_schnorr_cb.setChecked(self.wallet.is_schnorr_enabled())
        use_schnorr_cb.stateChanged.connect(self.wallet.set_schnorr_enabled)
        no_schnorr_reason = []
        if self.wallet.is_schnorr_possible(no_schnorr_reason):
            use_schnorr_cb.setEnabled(True)
            use_schnorr_cb.setToolTip(_("Sign all transactions using Schnorr signatures."))
        else:
            # not possible (wallet type not supported); show reason in tooltip
            use_schnorr_cb.setEnabled(False)
            use_schnorr_cb.setToolTip(no_schnorr_reason[0])
        per_wallet_tx_widgets.append((use_schnorr_cb, None))

        def update_currencies():
            if not self.fx: return
            currencies = sorted(self.fx.get_currencies(self.fx.get_history_config()))
            ccy_combo.clear()
            ccy_combo.addItems([_('None')] + currencies)
            if self.fx.is_enabled():
                ccy_combo.setCurrentIndex(ccy_combo.findText(self.fx.get_currency()))

        def update_history_cb():
            if not self.fx: return
            hist_checkbox.setChecked(self.fx.get_history_config())
            hist_checkbox.setEnabled(self.fx.is_enabled())

        def update_fiat_address_cb():
            if not self.fx: return
            fiat_address_checkbox.setChecked(self.fx.get_fiat_address_config())

        def update_exchanges():
            if not self.fx: return
            b = self.fx.is_enabled()
            ex_combo.setEnabled(b)
            if b:
                c = self.fx.get_currency()
                h = self.fx.get_history_config()
            else:
                c, h = self.fx.default_currency, False
            exchanges = self.fx.get_exchanges_by_ccy(c, h)
            conf_exchange = self.fx.config_exchange()
            ex_combo.clear()
            ex_combo.addItems(sorted(exchanges))
            idx = ex_combo.findText(conf_exchange)  # try and restore previous exchange if in new list
            if idx < 0:
                # hmm, previous exchange wasn't in new h= setting. Try default exchange.
                idx = ex_combo.findText(self.fx.default_exchange)
            idx = 0 if idx < 0 else idx # if still no success (idx < 0) -> default to the first exchange in combo
            if exchanges: # don't set index if no exchanges, as any index is illegal. this shouldn't happen.
                ex_combo.setCurrentIndex(idx)  # note this will emit a currentIndexChanged signal if it's changed


        def on_currency(hh):
            if not self.fx: return
            b = bool(ccy_combo.currentIndex())
            ccy = str(ccy_combo.currentText()) if b else None
            self.fx.set_enabled(b)
            if b and ccy != self.fx.ccy:
                self.fx.set_currency(ccy)
            update_history_cb()
            update_exchanges()
            self.update_fiat()

        def on_exchange(idx):
            exchange = str(ex_combo.currentText())
            if self.fx and self.fx.is_enabled() and exchange and exchange != self.fx.exchange.name():
                self.fx.set_exchange(exchange)

        def on_history(checked):
            if not self.fx: return
            changed = bool(self.fx.get_history_config()) != bool(checked)
            self.fx.set_history_config(checked)
            update_exchanges()
            self.history_list.refresh_headers()
            self.slp_history_list.refresh_headers()
            if self.fx.is_enabled() and checked:
                # reset timeout to get historical rates
                self.fx.timeout = 0
                if changed:
                    self.history_list.update()  # this won't happen too often as it's rate-limited

        def on_fiat_address(checked):
            if not self.fx: return
            self.fx.set_fiat_address_config(checked)
            self.address_list.refresh_headers()
            self.address_list.update()

        update_currencies()
        update_history_cb()
        update_fiat_address_cb()
        update_exchanges()
        ccy_combo.currentIndexChanged.connect(on_currency)
        hist_checkbox.stateChanged.connect(on_history)
        fiat_address_checkbox.stateChanged.connect(on_fiat_address)
        ex_combo.currentIndexChanged.connect(on_exchange)

        fiat_widgets = []
        fiat_widgets.append((QLabel(_('Fiat currency')), ccy_combo))
        fiat_widgets.append((QLabel(_('Show history rates')), hist_checkbox))
        fiat_widgets.append((QLabel(_('Show Fiat balance for addresses')), fiat_address_checkbox))
        fiat_widgets.append((QLabel(_('Source')), ex_combo))

        tabs_info = [
            (gui_widgets, _('General')),
            (fee_widgets, _('Fees')),
            (OrderedDict([
                ( _("App-Global Options") , global_tx_widgets ),
                ( _("Per-Wallet Options") , per_wallet_tx_widgets),
             ]), _('Transactions')),
            (fiat_widgets, _('Fiat')),
            (id_widgets, _('Identity')),
        ]
        def add_tabs_info_to_tabs(tabs, tabs_info):
            def add_widget_pair(a,b,grid):
                i = grid.rowCount()
                if b:
                    if a:
                        grid.addWidget(a, i, 0)
                    grid.addWidget(b, i, 1)
                else:
                    if a:
                        grid.addWidget(a, i, 0, 1, 2)
                    else:
                        grid.addItem(QSpacerItem(15, 15), i, 0, 1, 2)
            for thing, name in tabs_info:
                tab = QWidget()
                if isinstance(thing, dict):
                    # This Prefs tab is laid out as groupboxes one atop another...
                    d = thing
                    vbox = QVBoxLayout(tab)
                    for groupName, widgets in d.items():
                        gbox = QGroupBox(groupName)
                        grid = QGridLayout(gbox)
                        grid.setColumnStretch(0,1)
                        for a,b in widgets:
                            add_widget_pair(a,b,grid)
                        vbox.addWidget(gbox, len(widgets))
                else:
                    # Standard layout.. 1 tab has just a grid of widgets
                    widgets = thing
                    grid = QGridLayout(tab)
                    grid.setColumnStretch(0,1)
                    for a,b in widgets:
                        add_widget_pair(a,b,grid)
                tabs.addTab(tab, name)
        # / add_tabs_info_to_tabs
        add_tabs_info_to_tabs(tabs, tabs_info)

        vbox.addWidget(tabs)
        vbox.addStretch(1)
        vbox.addLayout(Buttons(CloseButton(d)))
        d.setLayout(vbox)

        # run the dialog
        d.exec_()
        d.setParent(None) # for Python GC

        if self.fx:
            self.fx.timeout = 0

        self.alias_received_signal.disconnect(set_alias_color)

        run_hook('close_settings_dialog')
        if self.need_restart:
            self.show_warning(_('Please restart Electron Cash to activate the new GUI settings'), title=_('Success'))

    def closeEvent(self, event):
        # It seems in some rare cases this closeEvent() is called twice
        if not self.cleaned_up:
            self.cleaned_up = True
            self.clean_up()
        event.accept()

    def is_alive(self): return bool(not self.cleaned_up)

    def clean_up_connections(self):
        def disconnect_signals():
            for attr_name in dir(self):
                if attr_name.endswith("_signal"):
                    sig = getattr(self, attr_name)
                    if isinstance(sig, pyqtBoundSignal):
                        try: sig.disconnect()
                        except TypeError: pass # no connections
                elif attr_name.endswith("__RateLimiter"): # <--- NB: this needs to match the attribute name in util.py rate_limited decorator
                    rl_obj = getattr(self, attr_name)
                    if isinstance(rl_obj, RateLimiter):
                        rl_obj.kill_timer()
            try: self.disconnect()
            except TypeError: pass
        def disconnect_network_callbacks():
            if self.network:
                self.network.unregister_callback(self.on_network)
                self.network.unregister_callback(self.on_quotes)
                self.network.unregister_callback(self.on_history)
        # /
        disconnect_network_callbacks()
        disconnect_signals()

    def clean_up_children(self):
        # status bar holds references to self, so clear it to help GC this window
        # Note that due to quirks on macOS and the shared menu bar, we do *NOT* clear
        # the menuBar.  But I've found it goes away anyway on its own after window deletion.
        self.setStatusBar(None)
        # Reparent children to 'None' so python GC can clean them up sooner rather than later.
        # This also hopefully helps accelerate this window's GC.
        children = [c for c in self.children()
                    if (isinstance(c, (QWidget,QAction,QShortcut,TaskThread))
                        and not isinstance(c, (QStatusBar, QMenuBar, QFocusFrame)))]
        for c in children:
            try: c.disconnect()
            except TypeError: pass
            c.setParent(None)

    def clean_up(self):
        self.wallet.thread.stop()
        self.wallet.thread.wait() # Join the thread to make sure it's really dead.

        # We catch these errors with the understanding that there is no recovery at
        # this point, given user has likely performed an action we cannot recover
        # cleanly from.  So we attempt to exit as cleanly as possible.
        try:
            self.config.set_key("is_maximized", self.isMaximized())
            self.config.set_key("console-history", self.console.history[-50:], True)
        except (OSError, PermissionError) as e:
            self.print_error("unable to write to config (directory removed?)", e)

        if not self.isMaximized():
            try:
                g = self.geometry()
                self.wallet.storage.put("winpos-qt", [g.left(),g.top(),g.width(),g.height()])
            except (OSError, PermissionError) as e:
                self.print_error("unable to write to wallet storage (directory removed?)", e)

        # Should be no side-effects in this function relating to file access past this point.
        if self.qr_window:
            self.qr_window.close()
            self.qr_window = None # force GC sooner rather than later.
        for d in list(self._tx_dialogs):
            # clean up all extant tx dialogs we opened as they hold references
            # to us that will be invalidated
            d.prompt_if_unsaved = False  # make sure to unconditionally close
            d.close()
        self._close_wallet()


        try: self.gui_object.timer.timeout.disconnect(self.timer_actions)
        except TypeError: pass # defensive programming: this can happen if we got an exception before the timer action was connected

        self.gui_object.close_window(self) # implicitly runs the hook: on_close_window
        # Now, actually STOP the wallet's synchronizer and verifiers and remove
        # it from the daemon. Note that its addresses will still stay
        # 'subscribed' to the ElectrumX server until we connect to a new server,
        # (due to ElectrumX protocol limitations).. but this is harmless.
        self.gui_object.daemon.stop_wallet(self.wallet.storage.path)

        # At this point all plugins should have removed any references to this window.
        # Now, just to be paranoid, do some active destruction of signal/slot connections as well as
        # Removing child widgets forcefully to speed up Python's own GC of this window.
        self.clean_up_connections()
        self.clean_up_children()

        # And finally, print when we are destroyed by C++ for debug purposes
        # We must call this here as above calls disconnected all signals
        # involving this widget.
        destroyed_print_error(self)


    def internal_plugins_dialog(self):
        if self.internalpluginsdialog:
            # NB: reentrance here is possible due to the way the window menus work on MacOS.. so guard against it
            self.internalpluginsdialog.raise_()
            return
        d = WindowModalDialog(self.top_level_window(), _('Optional Features'))
        weakD = Weak.ref(d)

        gui_object = self.gui_object
        plugins = gui_object.plugins

        vbox = QVBoxLayout(d)

        # plugins
        scroll = QScrollArea()
        scroll.setEnabled(True)
        scroll.setWidgetResizable(True)
        scroll.setMinimumSize(400,250)
        vbox.addWidget(scroll)

        w = QWidget()
        scroll.setWidget(w)
        w.setMinimumHeight(plugins.get_internal_plugin_count() * 35)

        grid = QGridLayout()
        grid.setColumnStretch(0,1)
        weakGrid = Weak.ref(grid)
        w.setLayout(grid)

        settings_widgets = Weak.ValueDictionary()

        def enable_settings_widget(p, name, i):
            widget = settings_widgets.get(name)
            grid = weakGrid()
            d = weakD()
            if d and grid and not widget and p and p.requires_settings():
                widget = settings_widgets[name] = p.settings_widget(d)
                grid.addWidget(widget, i, 1)
            if widget:
                widget.setEnabled(bool(p and p.is_enabled()))
                if not p:
                    # Need to delete settings widget because keeping it around causes bugs as it points to a now-dead plugin instance
                    settings_widgets.pop(name)
                    widget.hide(); widget.setParent(None); widget.deleteLater(); widget = None

        def do_toggle(weakCb, name, i):
            cb = weakCb()
            if cb:
                p = plugins.toggle_internal_plugin(name)
                cb.setChecked(bool(p))
                enable_settings_widget(p, name, i)
                # All plugins get this whenever one is toggled.
                run_hook('init_qt', gui_object)

        for i, descr in enumerate(plugins.internal_plugin_metadata.values()):
            name = descr['__name__']
            p = plugins.get_internal_plugin(name)
            if descr.get('registers_keystore'):
                continue
            try:
                cb = QCheckBox(descr['fullname'])
                weakCb = Weak.ref(cb)
                plugin_is_loaded = p is not None
                cb_enabled = (not plugin_is_loaded and plugins.is_internal_plugin_available(name, self.wallet)
                              or plugin_is_loaded and p.can_user_disable())
                cb.setEnabled(cb_enabled)
                cb.setChecked(plugin_is_loaded and p.is_enabled())
                grid.addWidget(cb, i, 0)
                enable_settings_widget(p, name, i)
                cb.clicked.connect(partial(do_toggle, weakCb, name, i))
                msg = descr['description']
                if descr.get('requires'):
                    msg += '\n\n' + _('Requires') + ':\n' + '\n'.join(map(lambda x: x[1], descr.get('requires')))
                grid.addWidget(HelpButton(msg), i, 2)
            except Exception:
                self.print_msg("error: cannot display plugin", name)
                traceback.print_exc(file=sys.stdout)
        grid.setRowStretch(len(plugins.internal_plugin_metadata.values()), 1)
        vbox.addLayout(Buttons(CloseButton(d)))
        self.internalpluginsdialog = d
        d.exec_()
        self.internalpluginsdialog = None # Python GC please!

    def external_plugins_dialog(self):
        if self.externalpluginsdialog:
            # NB: reentrance here is possible due to the way the window menus work on MacOS.. so guard against it
            self.externalpluginsdialog.raise_()
            return
        from . import external_plugins_window
        d = external_plugins_window.ExternalPluginsDialog(self, _('Plugin Manager'))
        self.externalpluginsdialog = d
        d.exec_()
        self.externalpluginsdialog = None # allow python to GC

    def cpfp(self, parent_tx, new_tx):
        total_size = parent_tx.estimated_size() + new_tx.estimated_size()
        d = WindowModalDialog(self.top_level_window(), _('Child Pays for Parent'))
        vbox = QVBoxLayout(d)
        msg = (
            "A CPFP is a transaction that sends an unconfirmed output back to "
            "yourself, with a high fee. The goal is to have miners confirm "
            "the parent transaction in order to get the fee attached to the "
            "child transaction.")
        vbox.addWidget(WWLabel(_(msg)))
        msg2 = ("The proposed fee is computed using your "
            "fee/kB settings, applied to the total size of both child and "
            "parent transactions. After you broadcast a CPFP transaction, "
            "it is normal to see a new unconfirmed transaction in your history.")
        vbox.addWidget(WWLabel(_(msg2)))
        grid = QGridLayout()
        grid.addWidget(QLabel(_('Total size') + ':'), 0, 0)
        grid.addWidget(QLabel(_('{total_size} bytes').format(total_size=total_size)), 0, 1)
        max_fee = new_tx.output_value()
        grid.addWidget(QLabel(_('Input amount') + ':'), 1, 0)
        grid.addWidget(QLabel(self.format_amount(max_fee) + ' ' + self.base_unit()), 1, 1)
        output_amount = QLabel('')
        grid.addWidget(QLabel(_('Output amount') + ':'), 2, 0)
        grid.addWidget(output_amount, 2, 1)
        fee_e = BTCAmountEdit(self.get_decimal_point)
        def f(x):
            a = max_fee - fee_e.get_amount()
            output_amount.setText((self.format_amount(a) + ' ' + self.base_unit()) if a else '')
        fee_e.textChanged.connect(f)
        fee = self.config.fee_per_kb() * total_size / 1000
        fee_e.setAmount(fee)
        grid.addWidget(QLabel(_('Fee' + ':')), 3, 0)
        grid.addWidget(fee_e, 3, 1)
        def on_rate(dyn, pos, fee_rate):
            fee = fee_rate * total_size / 1000
            fee = min(max_fee, fee)
            fee_e.setAmount(fee)
        fee_slider = FeeSlider(self, self.config, on_rate)
        fee_slider.update()
        grid.addWidget(fee_slider, 4, 1)
        vbox.addLayout(grid)
        vbox.addLayout(Buttons(CancelButton(d), OkButton(d)))
        result = d.exec_()
        d.setParent(None) # So Python can GC
        if not result:
            return
        fee = fee_e.get_amount()
        if fee > max_fee:
            self.show_error(_('Max fee exceeded'))
            return
        new_tx = self.wallet.cpfp(parent_tx, fee)
        if new_tx is None:
            self.show_error(_('CPFP no longer valid'))
            return
        self.show_transaction(new_tx)

    def rebuild_history(self):
        if self.gui_object.warn_if_no_network(self):
            # Don't allow if offline mode.
            return
        msg = ' '.join([
            _('This feature is intended to allow you to rebuild a wallet if it has become corrupted.'),
            "\n\n"+_('Your entire transaction history will be downloaded again from the server and verified from the blockchain.'),
            _('Just to be safe, back up your wallet file first!'),
            "\n\n"+_("Rebuild this wallet's history now?")
        ])
        if self.question(msg, title=_("Rebuild Wallet History")):
            try:
                self.wallet.rebuild_history()
            except RuntimeError as e:
                self.show_error(str(e))

    def scan_beyond_gap(self):
        if self.gui_object.warn_if_no_network(self):
            return
        from .scan_beyond_gap import ScanBeyondGap
        d = ScanBeyondGap(self)
        d.exec_()
        d.setParent(None)  # help along Python by dropping refct to 0

    def copy_to_clipboard(self, text, tooltip=None, widget=None):
        tooltip = tooltip or _("Text copied to clipboard")
        widget = widget or self
        qApp.clipboard().setText(text)
        QToolTip.showText(QCursor.pos(), tooltip, widget)


class TxUpdateMgr(QObject, PrintError):
    ''' Manages new transaction notifications and transaction verified
    notifications from the network thread. It collates them and sends them to
    the appropriate GUI controls in the main_window in an efficient manner. '''
    def __init__(self, main_window_parent):
        assert isinstance(main_window_parent, ElectrumWindow), "TxUpdateMgr must be constructed with an ElectrumWindow as its parent"
        super().__init__(main_window_parent)
        self.lock = threading.Lock()  # used to lock thread-shared attrs below
        # begin thread-shared attributes
        self.notif_q = []
        self.verif_q = []
        self.need_process_v, self.need_process_n = False, False
        # /end thread-shared attributes
        self.weakParent = Weak.ref(main_window_parent)
        main_window_parent.history_updated_signal.connect(self.verifs_get_and_clear, Qt.DirectConnection)  # immediately clear verif_q on history update because it would be redundant to keep the verify queue around after a history list update
        main_window_parent.on_timer_signal.connect(self.do_check, Qt.DirectConnection)  # hook into main_window's timer_actions function

    def diagnostic_name(self):
        return ((self.weakParent() and self.weakParent().diagnostic_name()) or "???") + "." + __class__.__name__

    def do_check(self):
        ''' Called from timer_actions in main_window to check if notifs or
        verifs need to update the GUI.
          - Checks the need_process_[v|n] flags
          - If either flag is set, call the @rate_limited process_verifs
            and/or process_notifs functions which update GUI parent in a
            rate-limited (collated) fashion (for decent GUI responsiveness). '''
        with self.lock:
            bV, bN = self.need_process_v, self.need_process_n
            self.need_process_v, self.need_process_n = False, False
        if bV: self.process_verifs()  # rate_limited call (1 per second)
        if bN: self.process_notifs()  # rate_limited call (1 per 15 seconds)

    def verifs_get_and_clear(self):
        ''' Clears the verif_q. This is called from the network
        thread for the 'verified2' event as well as from the below
        update_verifs (GUI thread), hence the lock. '''
        with self.lock:
            ret = self.verif_q
            self.verif_q = []
            self.need_process_v = False
            return ret

    def notifs_get_and_clear(self):
        with self.lock:
            ret = self.notif_q
            self.notif_q = []
            self.need_process_n = False
            return ret

    def verif_add(self, args):
        # args: [wallet, tx_hash, height, conf, timestamp]
        # filter out tx's not for this wallet
        parent = self.weakParent()
        if not parent or parent.cleaned_up:
            return
        if args[0] is parent.wallet:
            with self.lock:
                self.verif_q.append(args[1:])
                self.need_process_v = True

    def notif_add(self, args):
        parent = self.weakParent()
        if not parent or parent.cleaned_up:
            return
        tx, wallet = args
        # filter out tx's not for this wallet
        if wallet is parent.wallet:
            with self.lock:
                self.notif_q.append(tx)
                self.need_process_n = True

    @rate_limited(1.0, ts_after=True)
    def process_verifs(self):
        ''' Update history list with tx's from verifs_q, but limit the
        GUI update rate to once per second. '''
        parent = self.weakParent()
        if not parent or parent.cleaned_up:
            return
        items = self.verifs_get_and_clear()
        if items:
            t0 = time.time()
            parent.history_list.setUpdatesEnabled(False)
            parent.slp_history_list.setUpdatesEnabled(False)
            had_sorting = [ parent.history_list.isSortingEnabled(),
                            parent.slp_history_list.isSortingEnabled() ]
            if had_sorting[0]:
                parent.history_list.setSortingEnabled(False)
            if had_sorting[1]:
                parent.slp_history_list.setSortingEnabled(False)
            n_updates = 0
            for item in items:
                did_update = parent.history_list.update_item(*item)
                parent.slp_history_list.update_item_netupdate(*item)
                n_updates += 1 if did_update else 0
            self.print_error("Updated {}/{} verified txs in GUI in {:0.2f} ms"
                             .format(n_updates, len(items), (time.time()-t0)*1e3))
            if had_sorting[0]:
                parent.history_list.setSortingEnabled(True)
            if had_sorting[1]:
                parent.slp_history_list.setSortingEnabled(True)
            parent.slp_history_list.setUpdatesEnabled(True)
            parent.history_list.setUpdatesEnabled(True)
            parent.update_status()

    @rate_limited(5.0, classlevel=True)
    def process_notifs(self):
        parent = self.weakParent()
        if not parent or parent.cleaned_up:
            return
        if parent.network:
            n_ok = 0
            txns = self.notifs_get_and_clear()
            if txns and parent.wallet.storage.get('gui_notify_tx', True):
                # Combine the transactions
                total_amount = 0
                tokens_included = set()
                for tx in txns:
                    if tx:
                        is_relevant, is_mine, v, fee = parent.wallet.get_wallet_delta(tx)
                        if is_relevant:
                            total_amount += v
                            n_ok += 1
                        if "slp_" in parent.wallet.storage.get('wallet_type', ''):
                            try:
                                tti = parent.wallet.get_slp_token_info(tx.txid())
                                tokens_included.add(parent.wallet.token_types.get(tti['token_id'],{}).get('name','unknown'))
                            except KeyError:
                                pass
                if tokens_included:
                    tokstring = _('. Tokens included: ') + ', '.join(sorted(tokens_included))
                else:
                    tokstring = ''
                if total_amount > 0:
                    self.print_error("Notifying GUI %d tx"%(n_ok))
                    if n_ok > 1:
                        parent.notify(_("{} new transactions: {}{}")
                                    .format(n_ok, parent.format_amount_and_units(total_amount, is_diff=True), tokstring))
                    else:
                        parent.notify(_("New transaction: {}{}").format(parent.format_amount_and_units(total_amount, is_diff=True), tokstring))<|MERGE_RESOLUTION|>--- conflicted
+++ resolved
@@ -1870,12 +1870,8 @@
                 name = self.wallet.token_types.get(self.slp_token_id)['name']
                 decimals = self.wallet.token_types.get(self.slp_token_id)['decimals']
                 if self.not_enough_funds_slp or self.not_enough_unfrozen_funds_slp:
-<<<<<<< HEAD
-                    bal_avail, _x, _x, _x, frozen_amt = self.wallet.get_slp_token_balance(self.slp_token_id, { 'user_config': { 'confirmed_only': False }})
-=======
                     bal_avail, x, x, x, frozen_amt = self.wallet.get_slp_token_balance(self.slp_token_id, { 'user_config': { 'confirmed_only': False }})
                     del x
->>>>>>> a78f7189
                     if self.not_enough_funds_slp:
                         amt_color = ColorScheme.RED
                         text = "Not enough " + \
