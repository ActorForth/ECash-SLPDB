"""
Validate SLP token transactions with declared version 0x65.

This uses the graph searching mechanism from slp_dagging.py
"""

import threading
import queue
from typing import Tuple
import warnings
import weakref

from .transaction import Transaction
from . import slp
from .slp import SlpMessage, SlpParsingError, SlpUnsupportedSlpTokenType, SlpInvalidOutputMessage
from .slp_dagging import TokenGraph, ValidationJob, ValidationJobManager, ValidatorGeneric
from .bitcoin import TYPE_SCRIPT
from .util import print_error
from .slp_validator_0x01 import Validator_SLP1, GraphContext

# from . import slp_proxying               # first time loading this module starts a thread.
from .slp_graph_search import slp_gs_mgr # first time loading this module starts a thread.

class GraphContext_NFT1(GraphContext):
    ''' Instance of the NFT1 DAG cache.  Uses a single per-instance
    ValidationJobManager to validate SLP tokens.  '''

    def __init__(self, name="GraphContext_NFT1"): #, is_parallel=False): # NFT1 has not been tested with is_parallel=True
        super().__init__(name=name) #, is_parallel=is_parallel)

    def _new_job_mgr(self, suffix='') -> ValidationJobManager:
        ret = ValidationJobManager(threadname=f'{self.name}/ValidationJobManager{suffix}', graph_context=self, exit_when_done=False) #self.is_parallel)
        weakref.finalize(ret, print_error, f'{ret.threadname} finalized')
        return ret

    def get_graph(self, token_id_hex, token_type) -> Tuple[TokenGraph, ValidationJobManager]:
        with self.graph_db_lock:
            try:
                return self.graph_db[token_id_hex], self._get_or_make_mgr(token_id_hex)
            except KeyError:
                pass

            if token_type == 65:
                val = Validator_NFT1(token_id_hex, self.job_mgr)
            else:
                val = Validator_SLP1(token_id_hex, enforced_token_type=129)

            graph = TokenGraph(val)

            self.graph_db[token_id_hex] = graph

            return graph, self._get_or_make_mgr(token_id_hex)


    def setup_job(self, tx, reset=False) -> Tuple[TokenGraph, ValidationJobManager]:
        """ Perform setup steps before validation for a given transaction. """
        slpMsg = SlpMessage.parseSlpOutputScript(tx.outputs()[0][1])

        if slpMsg.transaction_type == 'GENESIS':
            token_id_hex = tx.txid_fast()
        elif slpMsg.transaction_type in ('MINT', 'SEND'):
            token_id_hex = slpMsg.op_return_fields['token_id_hex']
        else:
            return (None, None)

        if reset:
            try:
                self.kill_graph(token_id_hex)
            except KeyError:
                pass

        graph, job_mgr = self.get_graph(token_id_hex, slpMsg.token_type)

        return (graph, job_mgr)


    def make_job(self, tx, wallet, network, nft_type, *, debug=False, reset=False, callback_done=None, **kwargs) -> ValidationJob:
        """
        Basic validation job maker for a single transaction.
        Creates job and starts it running in the background thread.
        Returns job, or None if it was not a validatable type.

        Note that the app-global 'config' object from simpe_config should be
        defined before this is called.
        """
        limit_dls, limit_depth, proxy_enable = self.get_validation_config()

        # try:
        graph, job_mgr = self.setup_job(tx, reset=reset)
        # except (SlpParsingError, IndexError) as e:
        #     raise Exception("This shouldn't happen")
        #     return

        # fixme -- wouldn't subsequent wallet instances clobber previous ones?!
        # graph.validator.wallet = wallet
        # graph.validator.network = network

        txid = tx.txid_fast()

        num_proxy_requests = 0
        proxyqueue = queue.Queue()

        def proxy_cb(txids, results):
            newres = {}
            # convert from 'true/false' to (True,1) or (False,3)
            for t,v in results.items():
                if v:
                    newres[t] = (True, 1)
                else:
                    newres[t] = (True, 3)
            proxyqueue.put(newres)

        first_fetch_complete = False

        def fetch_hook(txids, val_job):
            l = []

            if nft_type == 'SLP129':
                nonlocal first_fetch_complete

                gs_job = slp_gs_mgr.get_gs_job(val_job)

                if not first_fetch_complete and slp_gs_mgr.slp_validation_fetch_signal:
                    first_fetch_complete = True
                    slp_gs_mgr.slp_validation_fetch_signal.emit(0)

                for txid in txids:
                    txn = gs_job.get_tx(txid)
                    if txn:
                        l.append(txn)
                    else:
                        try: l.append(wallet.transactions[txid])
                        except KeyError: pass
            else:
                # TODO: enable Graph Search for these types of tokens
                for txid in txids:
                    try:
                        l.append(wallet.transactions[txid])
                    except KeyError:
                        pass
                # if proxy_enable:
                #     proxy.add_job(txids, proxy_cb)
                #     nonlocal num_proxy_requests
                #     num_proxy_requests += 1

            return l

        def done_callback(job):
            # wait for proxy stuff to roll in
            results = {}
            try:
                for _ in range(num_proxy_requests):
                    r = proxyqueue.get(timeout=5)
                    results.update(r)
            except queue.Empty:
                pass

            if proxy_enable:
                graph.finalize_from_proxy(results)

            # Do consistency check here
            # XXXXXXX

            # Save validity
            for t,n in job.nodes.items():
                val = n.validity
                if val != 0:
                    wallet.slpv1_validity[t] = val

        # get transaction block height
        height = wallet.verified_tx.get(txid, (-1,None,None))[0]

        if nft_type == 'SLP65':
            job = ValidationJobNFT1Child(graph, txid, network,
                                fetch_hook=fetch_hook,
                                validitycache=wallet.slpv1_validity,
                                download_limit=limit_dls,
                                depth_limit=limit_depth,
                                height=height,
                                debug=debug,
                                was_reset=reset,
                                ref=wallet,
                                **kwargs)
        elif nft_type == 'SLP129':
            job = ValidationJob(graph, txid, network,
                                fetch_hook=fetch_hook,
                                validitycache=wallet.slpv1_validity,
                                download_limit=limit_dls,
                                depth_limit=limit_depth,
                                height=height,
                                debug=debug,
                                ref=wallet,
                                **kwargs)
        else:
            raise RuntimeError('Invalid NFT type provided.')

        job.add_callback(done_callback)
        job_mgr.add_job(job)
        return job

class ValidationJobNFT1Child(ValidationJob):
    def __init__(self, graph, txids, network,
                    fetch_hook=None,
                    validitycache=None,
                    download_limit=None, depth_limit=None,
                    height=-1,
                    debug=False, was_reset=False, ref=None):
        self.was_reset = was_reset
        self.genesis_tx = None
        self.nft_parent_tx = None
        self.nft_parent_validity = 0
        self.forced_failure_val = None
        super().__init__(graph, txids, network, fetch_hook, validitycache, download_limit, depth_limit, height, debug, ref)

# App-wide instance. Wallets share the results of the DAG lookups.
# This instance is shared so that we don't redundantly verify tokens for each
# wallet, but rather do it app-wide.  Note that when wallet instances close
# while a verification is in progress, all extant jobs for that wallet are
# stopped -- ultimately stopping the entire DAG lookup for that token if all
# wallets verifying a token are closed.  The next time a wallet containing that
# token is opened, however, the validation continues where it left off.
shared_context_nft1 = GraphContext_NFT1()

class Validator_NFT1(ValidatorGeneric):
    prevalidation = True # indicate we want to check validation when some inputs still active.

    validity_states = {
        0: 'Unknown',
        1: 'Valid',
        2: 'Invalid: not SLP / malformed SLP',
        3: 'Invalid: insufficient valid inputs',
        4: 'Invalid: bad parent for child NFT1 Genesis, or wrong input token type'
        }

    def __init__(self, token_id_hex, jobmgr):
        self.token_id_hex = token_id_hex
        self.validation_jobmgr = jobmgr

    def get_info(self, tx, *, diff_testing_mode=False):
        """
        Enforce internal consensus rules (check all rules that don't involve
        information from inputs).

        Prune if mismatched token_id_hex from this validator or SLP version other than 65.

        diff_testing_mode, allows None for token_id_hex for fuzzer testing
        """
        txouts = tx.outputs()
        if len(txouts) < 1:
            return ('prune', 2) # not SLP -- no outputs!

        # We take for granted that parseSlpOutputScript here will catch all
        # consensus-invalid op_return messages. In this procedure we check the
        # remaining internal rules, having to do with the overall transaction.
        try:
            slpMsg = SlpMessage.parseSlpOutputScript(txouts[0][1])
        except SlpUnsupportedSlpTokenType as e:
            # for unknown types: pruning as unknown has similar effect as pruning
            # invalid except it tells the validity cacher to not remember this
            # tx as 'bad'
            return ('prune', 0)
        except SlpInvalidOutputMessage as e:
            return ('prune', 2)

        # Parse the SLP
        if slpMsg.token_type not in [65]:
            return ('prune', 0)

        if slpMsg.transaction_type == 'SEND':
            token_id_hex = slpMsg.op_return_fields['token_id_hex']

            # need to examine all inputs
            vin_mask = (True,)*len(tx.inputs())

            # myinfo is the output sum
            # Note: according to consensus rules, we compute sum before truncating extra outputs.
        #    print("DEBUG SLP:getinfo %.10s outputs: %r"%(tx.txid(), slpMsg.op_return_fields['token_output']))
            myinfo = sum(slpMsg.op_return_fields['token_output'])

            # Cannot have more than 1 SLP output w/ child NFT (vout 0 op_return msg & vout 1 qty)
            # if len(slpMsg.op_return_fields['token_output']) != 2:
            #     return ('prune', 2)

            # Cannot have quantity other than 1 as output at vout 1
            # if slpMsg.op_return_fields['token_output'][1] != 1:
            #     return ('prune', 2)

            # outputs straight from the token amounts
            outputs = slpMsg.op_return_fields['token_output']
        elif slpMsg.transaction_type == 'GENESIS':
            token_id_hex = tx.txid_fast()

            vin_mask = (False,)*len(tx.inputs()) # don't need to examine any inputs. #NOTE: may want to utilize this

            myinfo = 'GENESIS'

            mintvout = slpMsg.op_return_fields['mint_baton_vout']
            if mintvout is not None:
                return ('prune', 2)
            decimals = slpMsg.op_return_fields['decimals']
            if decimals != 0:
                return ('prune', 2)
            outputs = [None, None]
            outputs[1] = slpMsg.op_return_fields['initial_token_mint_quantity']
            if outputs[1] != 1:
                return ('prune', 2)
        elif slpMsg.transaction_type == 'MINT':
            return ('prune', 2)
        elif slpMsg.transaction_type == 'COMMIT':
            return ('prune', 0)

        if diff_testing_mode and self.token_id_hex is not None and token_id_hex != self.token_id_hex:
            return ('prune', 0)  # mismatched token_id_hex
        elif not diff_testing_mode and token_id_hex != self.token_id_hex:
            return ('prune', 0)

        # truncate / expand outputs list to match tx outputs length
        outputs = tuple(outputs[:len(txouts)])
        outputs = outputs + (None,)*(len(txouts) - len(outputs))

        return vin_mask, myinfo, outputs


    def check_needed(self, myinfo, out_n):
        if myinfo == 'GENESIS':
            # genesis shouldn't have any parents, so this should not happen.
            raise RuntimeError('Unexpected', out_n)

        # TRAN txes are only interested in integer, non-zero input contributions.
        if out_n is None or out_n == 'MINT':
            return False
        else:
            return (out_n > 0)

    def download_nft_genesis(self, nft_child_job, done_callback):

        wallet = nft_child_job.ref()

        def dl_cb(resp):
            if wallet == None:
                return
            if resp.get('error', None):
                #raise Exception(resp['error'].get('message'))
                if done_callback:
                    done_callback(False)
            else:
                raw = resp.get('result')
                tx = Transaction(raw)
                assert tx.txid_fast() == self.token_id_hex
                txid = self.token_id_hex
                with wallet.lock:
                    if not wallet.transactions.get(txid, None):
                        wallet.transactions[txid] = tx
                    if not wallet.tx_tokinfo.get(txid, None):
                        from .slp import SlpMessage
                        slpMsg = SlpMessage.parseSlpOutputScript(tx.outputs()[0][1])
                        tti = { 'type':'SLP%d'%(slpMsg.token_type,),
                            'transaction_type':slpMsg.transaction_type,
                            'token_id': txid,
                            'validity': 0,
                        }
                        wallet.tx_tokinfo[txid] = tti
                wallet.save_transactions()
                nft_child_job.genesis_tx = tx
                if done_callback:
                    done_callback(True)

        if wallet.transactions.get(self.token_id_hex, None):
            dl_cb({'result': wallet.transactions[self.token_id_hex].serialize()})
        else:
            requests = [('blockchain.transaction.get', [self.token_id_hex]), ]
            nft_child_job.network.send(requests, dl_cb)

    def download_nft_parent_tx(self, nft_child_job, done_callback):

        wallet = nft_child_job.ref()

        def dl_cb(resp):
            if wallet == None:
                return
            if resp.get('error'):
                if done_callback:
                    done_callback(False)
            else:
                raw = resp.get('result')
                tx = Transaction(raw)
                txid = tx.txid_fast()
                with wallet.lock:
                    if not wallet.transactions.get(txid, None):
                        wallet.transactions[txid] = tx
                    if not wallet.tx_tokinfo.get(txid, None):
                        try:
                            slpMsg = SlpMessage.parseSlpOutputScript(tx.outputs()[0][1])
                        except:
                            nft_child_job.nft_parent_validity = 4
                        else:
                            # check for invalidity nft parent based on the previous outpoint index and op_return metadata
                            nft_parent_idx = nft_child_job.genesis_tx.inputs()[0]['prevout_n']
                            if (slpMsg.transaction_type in ['GENESIS', 'MINT'] and nft_parent_idx != 1) or \
                                (slpMsg.transaction_type == 'SEND' and nft_parent_idx > len(slpMsg.op_return_fields['token_output'])-1) or \
                                slpMsg.token_type != 129:
                                    nft_child_job.nft_parent_validity = 4
                            else:
                                tti = { 'type':'SLP%d'%(slpMsg.token_type,),
                                    'transaction_type':slpMsg.transaction_type,
                                    'validity': 0,
                                }
                                if slpMsg.transaction_type == 'GENESIS':
                                    tti['token_id'] = txid
                                else:
                                    tti['token_id'] = slpMsg.op_return_fields['token_id_hex']
                                wallet.tx_tokinfo[txid] = tti
                wallet.save_transactions()
                nft_child_job.nft_parent_tx = tx
                if done_callback:
                    done_callback(True)

        nft_parent_txid = nft_child_job.genesis_tx.inputs()[0]['prevout_hash']
        if wallet.transactions.get(nft_parent_txid, None):
            dl_cb({'result': wallet.transactions[nft_parent_txid].serialize()})
        else:
            requests = [('blockchain.transaction.get', [nft_parent_txid]), ]
            nft_child_job.network.send(requests, dl_cb)

    def start_NFT_parent_job(self, nft_child_job, done_callback):
        wallet = nft_child_job.ref()
        network = nft_child_job.network

        if nft_child_job.nft_parent_validity > 1:
            if slp_gs_mgr.slp_validity_signal:
                slp_gs_mgr.slp_validity_signal.emit(nft_child_job.nft_parent_tx.txid_fast(), nft_child_job.nft_parent_validity)
                slp_gs_mgr.slp_validity_signal.emit(nft_child_job.genesis_tx.txid_fast(), 4)
                slp_gs_mgr.slp_validity_signal.emit(nft_child_job.root_txid, 4)
            if done_callback:
                done_callback(nft_child_job.nft_parent_validity)
            else:
                raise Exception("no done_callback")
            return

        def callback(job):
            (txid, node), = job.nodes.items()
            val = node.validity
            group_id = wallet.tx_tokinfo[nft_child_job.nft_parent_tx.txid_fast()]['token_id']
            if not wallet.token_types.get(group_id, None):
                try:
                    name = wallet.token_types[nft_child_job.genesis_tx.txid_fast()]['name'] + '-parent'
                except KeyError:
                    name = nft_child_job.genesis_tx.txid_fast()[:5] + '-parent'
                #decimals = SlpMessage.parseSlpOutputScript(wallet.transactions[group_id].outputs()[0][1]).op_return_fields['decimals']
                parent_entry = dict({'class': 'SLP129', 'name': name, 'decimals': 0}) # TODO: handle case where decimals is not 0
                wallet.add_token_type(group_id, parent_entry, False)
            if not wallet.token_types.get(nft_child_job.genesis_tx.txid_fast(), None):
                child_id = nft_child_job.genesis_tx.txid_fast()
                wallet.add_token_type(child_id, dict({'class': 'SLP65', 'name': child_id[:5], 'decimals': 0}), False)
            with wallet.lock:
                wallet.token_types[nft_child_job.genesis_tx.txid_fast()]['group_id'] = group_id
                wallet.tx_tokinfo[nft_child_job.nft_parent_tx.txid_fast()]['validity'] = val
                #wallet.tx_tokinfo[nft_child_job.genesis_tx.txid_fast()]['validity'] = val
            wallet.save_transactions()

            if slp_gs_mgr.slp_validity_signal:
                slp_gs_mgr.slp_validity_signal.emit(txid, val)
                #slp_gs_mgr.slp_validity_signal.emit(nft_child_job.genesis_tx.txid_fast(), val)

            if done_callback:
                done_callback(val)
            else:
                raise Exception("no done_callback")

        tx = nft_child_job.nft_parent_tx
        job = self.validation_jobmgr.graph_context and \
                self.validation_jobmgr.graph_context.make_job(tx, wallet, network, nft_type='SLP129',
                                                              debug=nft_child_job.debug, reset=nft_child_job.was_reset)
        if job is not None:
            job.add_callback(callback)
        elif self.validation_jobmgr.graph_context is None:
            # FIXME?
            #raise Exception("Graph Context is None, JobManager was killed")
            warnings.warn("Graph Context is None, JobManager was killed")
        else:
            raise Exception("NO JOB!")
            with wallet.lock:
                wallet.tx_tokinfo[nft_child_job.genesis_tx.txid_fast()]['validity'] = 4
            wallet.save_transactions()
            if slp_gs_mgr.slp_validity_signal:
                slp_gs_mgr.slp_validity_signal.emit(nft_child_job.genesis_tx.txid_fast(), 4)
            if done_callback:
                done_callback(4)

    def validate_NFT_parent(self, nft_child_job, myinfo):
        def restart_nft_job(val):
            nft_child_job.nft_parent_validity = val
            try:
                self.validation_jobmgr.unpause_job(nft_child_job)
            except:
<<<<<<< HEAD
                if nft_child_job.running:
                    nft_child_job.paused = False
                else: nft_child_job.run()
=======
                nft_child_job.run()
>>>>>>> 6542a356

        def start_nft_parent_validation(success):
            if success:
                self.start_NFT_parent_job(nft_child_job, done_callback=restart_nft_job)
            else:
                restart_nft_job(4)

        def start_dl_nft_parent(success):
            if success:
                self.download_nft_parent_tx(nft_child_job, done_callback=start_nft_parent_validation)
            else:
                restart_nft_job(2)

        paused = self.validation_jobmgr.pause_job(nft_child_job)
        if not paused:
            raise Exception("NFT1 child job was not paused")
        self.download_nft_genesis(nft_child_job, start_dl_nft_parent)

    def validate(self, myinfo, inputs_info):
        current_job = self.validation_jobmgr.job_current
        if isinstance(current_job, ValidationJobNFT1Child):
            nft_child_job = current_job
        else:
            raise Exception("This should never happen. myinfo: " + str(myinfo) + ", inputs_info: " + str(inputs_info))
        
        if nft_child_job.nft_parent_validity > 1:
            return (False, nft_child_job.nft_parent_validity)

        if nft_child_job.forced_failure_val:
            return (False, nft_child_job.forced_failure_val)

        if myinfo == 0:
            return (True, 1)

        # NFT requires parent validation pre-valid phase
        if nft_child_job.nft_parent_tx is None:
            self.validate_NFT_parent(nft_child_job, myinfo)
            return None

        parent_tx = nft_child_job.nft_parent_tx
        try:
            parent_slp_msg = SlpMessage.parseSlpOutputScript(parent_tx.outputs()[0][1])
        except SlpInvalidOutputMessage:
            return (False, 4)
        if parent_slp_msg.transaction_type in ['GENESIS', 'MINT'] and parent_slp_msg.op_return_fields['initial_token_mint_quantity'] < 1:
            return (False, 3)
        elif parent_slp_msg.transaction_type == 'SEND' and sum(parent_slp_msg.op_return_fields['token_output']) < 1:
            return (False, 3)

        if myinfo == 'GENESIS':
            if len(inputs_info) != 0:
                raise RuntimeError('Unexpected', inputs_info)
            if nft_child_job.nft_parent_validity == 1:
                return (True, 1)
            elif nft_child_job.nft_parent_validity > 1:
                return (False, nft_child_job.nft_parent_validity)
            return None
        else:
            # SEND --- myinfo is an integer sum(outs)

            # Check whether from the unknown + valid inputs there could be enough to satisfy outputs.
            insum_all = sum(inp[2] for inp in inputs_info if inp[1] <= 1)
            if insum_all < myinfo:
                return (False, 3)

            # Check whether the known valid inputs provide enough tokens to satisfy outputs:
            insum_valid = sum(inp[2] for inp in inputs_info if inp[1] == 1)
            if insum_valid > 1:
                raise Exception("NFT1 child can not have valid input quanity more than 1.")
            if insum_valid >= myinfo:
                return (True, 1)
            #else:
            #    return (False, 3)

            return None<|MERGE_RESOLUTION|>--- conflicted
+++ resolved
@@ -493,13 +493,9 @@
             try:
                 self.validation_jobmgr.unpause_job(nft_child_job)
             except:
-<<<<<<< HEAD
                 if nft_child_job.running:
                     nft_child_job.paused = False
                 else: nft_child_job.run()
-=======
-                nft_child_job.run()
->>>>>>> 6542a356
 
         def start_nft_parent_validation(success):
             if success:
